from __future__ import annotations
from platform import platform

from homeassistant.core import HomeAssistant, callback
from homeassistant.helpers.typing import ConfigType
from homeassistant.auth import auth_manager_from_config, models
from homeassistant.helpers.event import async_track_time_interval
from homeassistant.components.recorder import get_instance, history
from homeassistant.components.lovelace.const import DOMAIN as LOVELACE_DOMAIN

from homeassistant.helpers.aiohttp_client import async_create_clientsession
from homeassistant.helpers.service import async_get_all_descriptions

from substrateinterface import Keypair, KeypairType
import asyncio
from homeassistant.config_entries import ConfigEntry
from homeassistant.core import HomeAssistant
import logging
from homeassistant.helpers import device_registry as dr
from homeassistant.helpers import entity_registry as er
from robonomicsinterface import Account
from robonomicsinterface.utils import ipfs_32_bytes_to_qm_hash, ipfs_upload_content
import typing as tp
from pinatapy import PinataPy
import os
from ast import literal_eval
import ipfsApi
import time
from datetime import timedelta, datetime

_LOGGER = logging.getLogger(__name__)

from .const import (
    MORALIS_GATEWAY,
    IPFS_GATEWAY,
    CONF_PINATA_PUB,
    CONF_PINATA_SECRET,
    CONF_SUB_OWNER_ADDRESS,
    CONF_ADMIN_SEED,
    DOMAIN,
    CONF_SENDING_TIMEOUT,
    ROBONOMICS,
    PINATA,
    IPFS_API,HANDLE_TIME_CHANGE,
    TIME_CHANGE_UNSUB,
    CONF_CARBON_SERVICE,
    CONF_ENERGY_SENSORS,
    CRUST_GATEWAY,
    LOCAL_GATEWAY,
    HANDLE_LAUNCH,
    DATA_CONFIG_PATH,
    DATA_PATH,
    IPFS_HASH_CONFIG,
    TWIN_ID
)
from .utils import decrypt_message, to_thread, encrypt_for_devices
from .robonomics import Robonomics
import json

manage_users_queue = 0

async def update_listener(hass, entry):
    """
    Handle options update.
    """
    try:
        _LOGGER.debug("Reconfigure Robonomics Integration")
        _LOGGER.debug(f"HASS.data before: {hass.data[DOMAIN]}")
        _LOGGER.debug(f"entry options before: {entry.options}")
        hass.data[DOMAIN][CONF_CARBON_SERVICE] = entry.options[CONF_CARBON_SERVICE]
        if entry.options[CONF_CARBON_SERVICE]:
            hass.data[DOMAIN][CONF_ENERGY_SENSORS] = entry.options[CONF_ENERGY_SENSORS]
        else:
            hass.data[DOMAIN][CONF_ENERGY_SENSORS] = []
        hass.data[DOMAIN][CONF_SENDING_TIMEOUT] = timedelta(minutes=entry.options[CONF_SENDING_TIMEOUT])
        if (CONF_PINATA_PUB in entry.options) and (CONF_PINATA_SECRET in entry.options):
            hass.data[DOMAIN][PINATA] = PinataPy(entry.options[CONF_PINATA_PUB], entry.options[CONF_PINATA_SECRET])
            _LOGGER.debug("Use Pinata to pin files")
        else: 
            hass.data[DOMAIN][PINATA] = None
            _LOGGER.debug("Use local node to pin files")
        hass.data[DOMAIN][TIME_CHANGE_UNSUB]()
        hass.data[DOMAIN][TIME_CHANGE_UNSUB] = async_track_time_interval(hass, hass.data[DOMAIN][HANDLE_TIME_CHANGE], hass.data[DOMAIN][CONF_SENDING_TIMEOUT])
        _LOGGER.debug(f"HASS.data after: {hass.data[DOMAIN]}")
    except Exception as e:
        _LOGGER.error(f"Exception in update_listener: {e}")

async def async_setup_entry(hass: HomeAssistant, entry: ConfigEntry) -> bool:
    """
    Set up Robonomics Control from a config entry.
    """
    hass.data.setdefault(DOMAIN, {})
    _LOGGER.debug(f"Robonomics user control starting set up")
    conf = entry.data
    hass.data[DOMAIN][CONF_CARBON_SERVICE] = conf[CONF_CARBON_SERVICE]
    if hass.data[DOMAIN][CONF_CARBON_SERVICE]:
        hass.data[DOMAIN][CONF_ENERGY_SENSORS] = conf[CONF_ENERGY_SENSORS]
    hass.data[DOMAIN][CONF_SENDING_TIMEOUT] = timedelta(minutes=conf[CONF_SENDING_TIMEOUT])
    _LOGGER.debug(f"Sending interval: {conf[CONF_SENDING_TIMEOUT]} minutes")
    hass.data[DOMAIN][CONF_ADMIN_SEED] = conf[CONF_ADMIN_SEED]
    hass.data[DOMAIN][CONF_SUB_OWNER_ADDRESS] = conf[CONF_SUB_OWNER_ADDRESS]

    sub_admin_acc = Account(hass.data[DOMAIN][CONF_ADMIN_SEED], crypto_type=KeypairType.ED25519)
    _LOGGER.debug(f"sub admin: {sub_admin_acc.get_address()}")
    _LOGGER.debug(f"sub owner: {hass.data[DOMAIN][CONF_SUB_OWNER_ADDRESS]}")
    hass.data[DOMAIN][ROBONOMICS]: Robonomics = Robonomics(
                            hass,
                            hass.data[DOMAIN][CONF_SUB_OWNER_ADDRESS],
                            hass.data[DOMAIN][CONF_ADMIN_SEED]
                            )
    if (CONF_PINATA_PUB in conf) and (CONF_PINATA_SECRET in conf):
        hass.data[DOMAIN][PINATA] = PinataPy(conf[CONF_PINATA_PUB], conf[CONF_PINATA_SECRET])
        _LOGGER.debug("Use Pinata to pin files")
    else: 
        hass.data[DOMAIN][PINATA] = None
        _LOGGER.debug("Use local node to pin files")
    data_path = f"{os.path.expanduser('~')}/{DATA_PATH}"
    if not os.path.isdir(data_path):
        os.mkdir(data_path)
    data_config_path = f"{os.path.expanduser('~')}/{DATA_CONFIG_PATH}"
    if not os.path.isdir(data_config_path):
        os.mkdir(data_config_path)
    if not os.path.exists(f"{data_config_path}/config"):
        with open(f"{data_config_path}/config", "w"):
            pass

    hass.data[DOMAIN][IPFS_API] = ipfsApi.Client('127.0.0.1', 5001)
    hass.data[DOMAIN][HANDLE_LAUNCH] = False

    entry.async_on_unload(entry.add_update_listener(update_listener))

    @to_thread
    def add_to_ipfs(api: ipfsApi.Client, data: str, data_path: str, pinata: PinataPy = None, config: bool = False) -> str:
        """
        Create file with data and pin it to IPFS.
        """
        if config:
            filename = f"{data_path}/config_encrypted"
        else:
            filename = f"{data_path}/data{time.time()}"
        with open(filename, "w") as f:
            f.write(data)
        if pinata is not None:
            try:
                res = pinata.pin_file_to_ipfs(filename)
                if 'IpfsHash' in res:
                    ipfs_hash = res['IpfsHash']
            except Exception as e:
                _LOGGER.error(f"Exception in pinata: {e}")
        _LOGGER.debug(f"IPFS data file: {filename}")
        try:
            res = api.add(filename)
            ipfs_hash_local = res[0]['Hash']
        except Exception as e:
            _LOGGER.error(f"Exception in add data to ipfs witk local node: {e}")
            ipfs_hash_local = None

        # Pin to Crust
        try:
            crust_res = ipfs_upload_content(hass.data[DOMAIN][CONF_ADMIN_SEED], data, pin=True)
        except Exception as e:
            if str(e) == "202":
                _LOGGER.warn(f"202 response from crust")
                crust_res = ['202']
            else:
                _LOGGER.error(f"Exception in add ipfs crust: {e}")
                crust_res = ['error']

        _LOGGER.debug(f"Data pinned to IPFS with hash: {ipfs_hash_local}, crust hash: {crust_res[0]}")
        return ipfs_hash_local

    async def get_provider():
        """
        Returns Home Assistant auth provider
        """
        hass.auth = await auth_manager_from_config(
            hass, [{"type": "homeassistant"}], []
        )
        provider = hass.auth.auth_providers[0]
        await provider.async_initialize()
        return provider

    async def create_user(provider, username: str, password: str) -> None:
        """
        Create user in Home Assistant
        """
        try:
            _LOGGER.debug(f"Start creating user: {username}")
            provider.data.add_auth(username, password)
            creds = models.Credentials(
                auth_provider_type="homeassistant",
                auth_provider_id=None,
                data={"username": username},
                id=username,
                is_new=True,
            )
            resp = await hass.auth.async_get_or_create_user(creds)
            # new_user = await hass.auth.async_create_user(username, ["system-users"])
            # await async_create_person(hass, username, user_id=new_user.id)
            _LOGGER.debug(f"User was created: {username}, password: {password}")
        except Exception as e:
            _LOGGER.error(f"Exception in create user: {e}")

    async def delete_user(provider, username: str) -> None:
        """
        Delete user from Home Assistant
        """
        try:
            _LOGGER.debug(f"Start deleting user {username}")
            provider.data.async_remove_auth(username)
            users = await hass.auth.async_get_users()
            for user in users:
                if user.name == username:
                    await hass.auth.async_remove_user(user)
            # await storage_collection.async_update_item(
            #         person[CONF_ID], {CONF_USER_ID: None}
            #     )
            _LOGGER.debug(f"User was deleted: {username}")
        except Exception as e:
            _LOGGER.error(f"Exception in delete user: {e}")
    
    async def change_password(data):
        """
        Chage password for existing user or create new user
        """
        _LOGGER.debug(f"Start setting password for username {data[0]}")
        provider = await get_provider()
        sender_kp = Keypair(
                ss58_address=data[0], crypto_type=KeypairType.ED25519
            )
        rec_kp = Keypair.create_from_mnemonic(
            hass.data[DOMAIN][CONF_ADMIN_SEED], crypto_type=KeypairType.ED25519
        )
        message = json.loads(data[2])
        if ("admin" in message) and (message["subscription"] == hass.data[DOMAIN][CONF_SUB_OWNER_ADDRESS]):
            try:
                password = str(decrypt_message(message["admin"], sender_kp.public_key, rec_kp))
                password = password[2:-1]
                _LOGGER.debug(f"Decrypted password: {password}")
            except Exception as e:
                _LOGGER.error(f"Exception in change password decrypt: {e}")
                return
            try:
                username = data[0].lower()
                users = await hass.auth.async_get_users()
                for user in users:
                    if user.name == username:
                        await delete_user(provider, username)
                await create_user(provider, username, password)
                
            except Exception as e:
                _LOGGER.error(f"Exception in change password: {e}")
            _LOGGER.debug("Restarting...")
            await provider.data.async_save()
            await hass.services.async_call("homeassistant", "restart")

    async def manage_users(data: tp.Tuple(str), add_users: bool = True) -> None:
        """
        Compare users and data from transaction decide what users must be created or deleted
        """
        global manage_users_queue
        manage_users_queue += 1
        my_queue = manage_users_queue
        provider = await get_provider()
        users = provider.data.users
        _LOGGER.debug(f"Begining users: {users}")
        usernames_hass = []
        for user in users:
            try:
                username = user["username"]
                if len(username) == 48 and username[0] == "4":
                    usernames_hass.append(username)
            except Exception as e:
                _LOGGER.error(f"Exception from manage users: {e}")
        devices = data[1]
        if devices is None:
            devices = []
        try:
            if sub_admin_acc.get_address() in devices:
                devices.remove(sub_admin_acc.get_address())
            if hass.data[DOMAIN][CONF_SUB_OWNER_ADDRESS] in devices:
                devices.remove(hass.data[DOMAIN][CONF_SUB_OWNER_ADDRESS])
        except Exception as e:
            _LOGGER.error(f"Exception in deleting sub admin and sub owner from devices: {e}")
        hass.data[DOMAIN][ROBONOMICS].devices_list = devices.copy()
        devices = [device.lower() for device in devices]
        users_to_add = list(set(devices) - set(usernames_hass))
        _LOGGER.debug(f"New users: {users_to_add}")
        users_to_delete = list(set(usernames_hass) - set(devices))
        _LOGGER.debug(f"Following users will be deleted: {users_to_delete}")
        rec_kp = Keypair.create_from_mnemonic(hass.data[DOMAIN][CONF_ADMIN_SEED], crypto_type=KeypairType.ED25519)
        created_users = 0
        if add_users:
            for user in users_to_add:
                for device in hass.data[DOMAIN][ROBONOMICS].devices_list:
                    if device.lower() == user:
                        sender_kp = Keypair(ss58_address=device, crypto_type=KeypairType.ED25519)
                        encrypted_password = await hass.data[DOMAIN][ROBONOMICS].find_password(device)
                        if encrypted_password != None:
                            password = str(decrypt_message(encrypted_password, sender_kp.public_key, rec_kp))
                            password = password[2:-1]
                            await create_user(provider, user, password)
                            created_users += 1
                            break
                        else:
                            _LOGGER.debug(f"Password for user {user} wasn't found")
                    
        for user in users_to_delete:
            await delete_user(provider, user)

        if len(users_to_delete) > 0 or created_users > 0:
            await provider.data.async_save()
            _LOGGER.debug(f"Finishing user managment, user list: {provider.data.users}")
            if my_queue < manage_users_queue:
                _LOGGER.debug(f"Another thread will restart homeassistant")
                return
            _LOGGER.debug("Restarting...")
            manage_users_queue = 0
            await hass.services.async_call("homeassistant", "restart")


    def run_launch_command(encrypted_command: str, sender_address: str):
        try:
            if encrypted_command is None:
                _LOGGER.error(f"Can't get command")
                return
        except Exception as e:
            _LOGGER.error(f"Exception in get ipfs command: {e}")
            return
        _LOGGER.debug(f"Got from launch: {encrypted_command}")
        if "platform" in encrypted_command:
            message = literal_eval(encrypted_command)
        else:
            kp_sender = Keypair(ss58_address=sender_address, crypto_type=KeypairType.ED25519)
            sub_admin_kp = Keypair.create_from_mnemonic(
                    hass.data[DOMAIN][CONF_ADMIN_SEED], crypto_type=KeypairType.ED25519
                )
            try:
                decrypted = decrypt_message(encrypted_command, kp_sender.public_key, sub_admin_kp)
            except Exception as e:
                _LOGGER.error(f"Exception in decrypt command: {e}")
                return
            decrypted = str(decrypted)[2:-1]
            _LOGGER.debug(f"Decrypted command: {decrypted}")
            message = literal_eval(decrypted)
        try:
            # domain="light", service="turn_on", service_data={"rgb_color": [30, 30, 230]}, target={"entity_id": "light.shapes_9275"}
            message_entity_id = message["params"]["entity_id"]
            params = message["params"].copy()
            del params["entity_id"]
            if params == {}:
                params = None
            hass.async_create_task(
                hass.services.async_call(
                    domain=message["platform"], 
                    service=message["name"], 
                    service_data=params,
                    target={"entity_id": message_entity_id}
                )
            )
        except Exception as e:
            _LOGGER.error(f"Exception in sending command: {e}")
    
    async def get_request(websession, url: str, sender_address: str) -> None:
        resp = await websession.get(url)
        _LOGGER.debug(f"Responce from {url} is {resp.status}")
        if resp.status == 200:
            if hass.data[DOMAIN][HANDLE_LAUNCH]:
                hass.data[DOMAIN][HANDLE_LAUNCH] = False
                result = await resp.text()
                _LOGGER.debug(f"Result: {result}")
                run_launch_command(result, sender_address)
            
    async def get_ipfs_data(
                ipfs_hash: str, 
                sender_address: str,
                number_of_request: int,
                gateways: tp.List[str] = [CRUST_GATEWAY, 
                                        LOCAL_GATEWAY,
                                        IPFS_GATEWAY,
                                        MORALIS_GATEWAY]   
                ) -> str:
        """
        Get data from IPFS
        """
        if number_of_request > 4:
            return None
        websession = async_create_clientsession(hass)
        try:
            tasks = []
            _LOGGER.debug(f"Request to IPFS number {number_of_request}")
            for gateway in gateways:
                if gateway[-1] != "/":
                    gateway += "/"
                url = f"{gateway}{ipfs_hash}"
                tasks.append(asyncio.create_task(get_request(websession, url, sender_address)))
            for task in tasks:
                await task
        except Exception as e:
            _LOGGER.error(f"Exception in get ipfs: {e}")
            if hass.data[DOMAIN][HANDLE_LAUNCH]:
                await get_ipfs_data(ipfs_hash, sender_address, number_of_request + 1, gateways)

    @callback
    async def handle_launch(data: tp.List[str]) -> None:
        """
        Handle a command from launch transaction
        """
        _LOGGER.debug("Start handle launch")
        hass.data[DOMAIN][HANDLE_LAUNCH] = True
        try:
            ipfs_hash = ipfs_32_bytes_to_qm_hash(data[2])
            response_text = await get_ipfs_data(ipfs_hash, data[0], 0)  # {'platform': 'light', 'name', 'turn_on', 'params': {'entity_id': 'light.lightbulb'}}
        except Exception as e:
            _LOGGER.error(f"Exception in get ipfs command: {e}")
            return
    

    def state_changes_during_period(
        start: datetime.datetime, end: datetime.datetime, entity_id: str
    ) -> list[State]:
        return history.state_changes_during_period(
                hass,
                start,
                end,
                entity_id,
                include_start_time_state=True,
                no_attributes=True,
            ).get(entity_id, [])

    async def get_state_history(entity_id: str) -> tp.List[tp.Tuple[str, str]]:
        """ 
        Get 24 hours history for given entity
        """
        start = datetime.now() - timedelta(hours=24)
        end = datetime.now()
        instance = get_instance(hass)
        states = await instance.async_add_executor_job(
            state_changes_during_period,
            start,
            end,
            entity_id,
        )
        states = states[1:]
        list_states = []
        for state in states:
            list_states.append({"state": state.state, "date": str(state.last_changed)})
        #_LOGGER.debug(f"List of states in history: {list_states}")
        return list_states

    async def get_dashboard_and_services() -> None:
        _LOGGER.debug("Start getting info about dashboard and services")
        entity_registry = er.async_get(hass)
        try:
            descriptions = json.loads(json.dumps(await async_get_all_descriptions(hass)))
        except Exception as e:
            _LOGGER.error(f"Exception in getting descriptions: {e}")
        try:
            services_list = {}
            for entity in entity_registry.entities:
                entity_data = entity_registry.async_get(entity)
                platform = entity_data.entity_id.split('.')[0]
                if platform not in services_list and platform in descriptions:
                    services_list[platform] = descriptions[platform]
            dashboard = hass.data[LOVELACE_DOMAIN]['dashboards'].get(None)
            config_dashboard = await dashboard.async_load(False)
        except Exception as e:
            _LOGGER.error(f"Exception in get services and dashboard: {e}")
        try:
            with open(f"{data_config_path}/config", "r") as f:
                current_config = json.load(f)
<<<<<<< HEAD
            except Exception as e:
                _LOGGER.error(f"Exceprion in json load config: {e}")
                current_config = {}
        new_config = {"services": services_list, "dashboard": config_dashboard, "twin_id": hass.data[DOMAIN][TWIN_ID]}
        if current_config != new_config or IPFS_HASH_CONFIG not in hass.data[DOMAIN]:
            if current_config != new_config:
                _LOGGER.debug("Config was changed")
                with open(f"{data_config_path}/config", "w") as f:
                    json.dump(new_config, f)
                sender_acc = Account(seed=hass.data[DOMAIN][CONF_ADMIN_SEED], crypto_type=KeypairType.ED25519)
                sender_kp = sender_acc.keypair
                devices_list_with_admin = hass.data[DOMAIN][ROBONOMICS].devices_list.copy()
                devices_list_with_admin.append(sender_acc.get_address())
                data_final = encrypt_for_devices(str(new_config), sender_kp, devices_list_with_admin)
            else:
                with open(f"{data_config_path}/config_encrypted") as f:
                    encrypted_data = f.read()
            hass.data[DOMAIN][IPFS_HASH_CONFIG] = await add_to_ipfs(hass.data[DOMAIN][IPFS_API], 
                                                                    encrypted_data, 
                                                                    data_config_path, 
                                                                    pinata=hass.data[DOMAIN][PINATA],
                                                                    config=True)
            _LOGGER.debug(f"New config IPFS hash: {hass.data[DOMAIN][IPFS_HASH_CONFIG]}")
            await hass.data[DOMAIN][ROBONOMICS].set_config_topic(hass.data[DOMAIN][IPFS_HASH_CONFIG], hass.data[DOMAIN][TWIN_ID])
=======
        except Exception as e:
            _LOGGER.error(f"Exceprion in json load config: {e}")
            current_config = {}
        try:
            new_config = {"services": services_list, "dashboard": config_dashboard, "twin_id": hass.data[DOMAIN][TWIN_ID]}
            if current_config != new_config or IPFS_HASH_CONFIG not in hass.data[DOMAIN]:
                if current_config != new_config:
                    _LOGGER.debug("Config was changed")
                    with open(f"{data_config_path}/config", "w") as f:
                        json.dump(new_config, f)
                    sender_acc = Account(seed=hass.data[DOMAIN][CONF_ADMIN_SEED], crypto_type=KeypairType.ED25519)
                    sender_kp = sender_acc.keypair
                    encrypted_data = encrypt_message(str(new_config), sender_kp, sender_kp.public_key)
                else:
                    with open(f"{data_config_path}/config_encrypted") as f:
                        encrypted_data = f.read()
                hass.data[DOMAIN][IPFS_HASH_CONFIG] = await add_to_ipfs(hass.data[DOMAIN][IPFS_API], 
                                                                        encrypted_data, 
                                                                        data_config_path, 
                                                                        pinata=hass.data[DOMAIN][PINATA],
                                                                        config=True)
                _LOGGER.debug(f"New config IPFS hash: {hass.data[DOMAIN][IPFS_HASH_CONFIG]}")
                await hass.data[DOMAIN][ROBONOMICS].set_config_topic(hass.data[DOMAIN][IPFS_HASH_CONFIG], hass.data[DOMAIN][TWIN_ID])
        except Exception as e:
            _LOGGER.error(f"Exception in change config: {e}")
>>>>>>> 9feae3ef
        

    async def get_states() -> tp.Dict[
        str,
        tp.Dict[str, tp.Union[str, tp.Dict[str, tp.Dict[str, tp.Union[str, float]]]]],
    ]:
        """
        Get info about all entities with 24 hours history
        """ 
        await get_dashboard_and_services()
        registry = dr.async_get(hass)
        entity_registry = er.async_get(hass)
        devices_data = {}
        data = {}
        used_energy = 0

        for entity in entity_registry.entities:
            entity_data = entity_registry.async_get(entity)
            if entity_data.device_id != None:
                entity_state = hass.states.get(entity)
                if entity_state != None:
                    try:
                        units = str(entity_state.attributes.get("unit_of_measurement"))
                    except:
                        units = "None"
                    history = await get_state_history(entity_data.entity_id)
                    if hass.data[DOMAIN][CONF_CARBON_SERVICE]:
                        if entity_data.entity_id in hass.data[DOMAIN][CONF_ENERGY_SENSORS]:
                            used_energy += float(entity_state.state)
                    entity_info = {
                        "units": units,
                        "state": str(entity_state.state),
                        "history": history
                    }
                    if entity_data.device_id not in devices_data:
                        device = registry.async_get(entity_data.device_id)
                        device_name = (
                            str(device.name_by_user)
                            if device.name_by_user != None
                            else str(device.name)
                        )
                        devices_data[entity_data.device_id] = {
                            "name": device_name,
                            "entities": {entity_data.entity_id: entity_info},
                        }
                    else:
                        devices_data[entity_data.device_id]["entities"][
                            entity_data.entity_id
                        ] = entity_info
        if hass.data[DOMAIN][CONF_CARBON_SERVICE]:
            geo = hass.states.get('zone.home')
            devices_data["energy"] = {"energy": used_energy, "geo": (geo.attributes['latitude'], geo.attributes['longitude'])}
        devices_data['twin_id'] = hass.data[DOMAIN][TWIN_ID]
        return devices_data

    # async def handle_datalog(call):
    #     """Handle the service call."""
    #     entity_id = call.data.get(ATTR_ENTITY, DEFAULT_ENTITY)
    #     state = hass.states.get(entity_id)
    #     _LOGGER.debug(f"Datalog service state: {state.state}")
    #     await send_datalog(state.state)

    # hass.services.async_register(DOMAIN, "datalog_send", handle_datalog)

    async def get_and_send_data():
        try:
            sender_acc = Account(seed=hass.data[DOMAIN][CONF_ADMIN_SEED], crypto_type=KeypairType.ED25519)
            sender_kp = sender_acc.keypair
        except Exception as e:
            _LOGGER.error(f"Exception in create keypair during get and senf data: {e}")
        try:
            data = await get_states()
            data = json.dumps(data)
            _LOGGER.debug(f"Got states to send datalog")
<<<<<<< HEAD
            devices_list_with_admin = hass.data[DOMAIN][ROBONOMICS].devices_list.copy()
            devices_list_with_admin.append(sender_acc.get_address())
            data_final = encrypt_for_devices(data, sender_kp, devices_list_with_admin)
=======
        except Exception as e:
            _LOGGER.error(f"Exception in get states and json: {e}")
        try:
            encrypted_data = encrypt_message(str(data), sender_kp, sender_kp.public_key)
>>>>>>> 9feae3ef
            await asyncio.sleep(2)
            ipfs_hash = await add_to_ipfs(hass.data[DOMAIN][IPFS_API], data_final, data_path, pinata=hass.data[DOMAIN][PINATA])
            await hass.data[DOMAIN][ROBONOMICS].send_datalog_states(ipfs_hash)
        except Exception as e:
            _LOGGER.error(f"Exception in get_and_send_data: {e}")


    async def handle_state_changed(event):
        try:
            if (
                    event.data["old_state"] != None
                    and event.data["old_state"].state != "unknown"
                    and event.data["old_state"].state != "unavailable"
                    and event.data["new_state"].state != "unknown"
                    and event.data["new_state"].state != "unavailable"
                    and event.data["entity_id"].split(".")[0] != "sensor"
                    and event.data["old_state"].state != event.data["new_state"].state
                ):
                _LOGGER.debug(f"State changed: {event.data}")
                await get_and_send_data()
        except Exception as e:
            _LOGGER.error(f"Exception in handle_state_changed: {e}")


    async def handle_time_changed(event):
        try:
            _LOGGER.debug(f"Time changed: {event}")
            await get_and_send_data()
        except Exception as e:
            _LOGGER.error(f"Exception in handle_time_changed: {e}")
    
    hass.data[DOMAIN][HANDLE_TIME_CHANGE] = handle_time_changed

    #hass.bus.async_listen("state_changed", handle_state_changed)
    hass.data[DOMAIN][TIME_CHANGE_UNSUB] = async_track_time_interval(hass, hass.data[DOMAIN][HANDLE_TIME_CHANGE], hass.data[DOMAIN][CONF_SENDING_TIMEOUT])
    asyncio.ensure_future(hass.data[DOMAIN][ROBONOMICS].subscribe(handle_launch, manage_users, change_password))

    if TWIN_ID not in hass.data[DOMAIN]:
        try:
            with open(f"{data_config_path}/config", "r") as f:
                current_config = json.load(f)
                _LOGGER.debug(f"Current twin id is {current_config['twin_id']}")
                hass.data[DOMAIN][TWIN_ID] = current_config["twin_id"]
        except Exception as e:
            _LOGGER.debug(f"Can't load config: {e}")
            hass.data[DOMAIN][TWIN_ID] = await hass.data[DOMAIN][ROBONOMICS].create_digital_twin()
            _LOGGER.debug(f"New twin id is {hass.data[DOMAIN][TWIN_ID]}")
 
    hass.states.async_set(f"{DOMAIN}.state", "Online")

    #Checking rws devices to user list correlation
    try:
        start_devices_list = hass.data[DOMAIN][ROBONOMICS].get_devices_list()
        _LOGGER.debug(f"Start devices list is {start_devices_list}")
        hass.async_create_task(manage_users(('0', start_devices_list)))
    except Exception as e:
        print(f"error while getting rws devices list {e}")
    
    await get_and_send_data()
    
    # hass.config_entries.async_setup_platforms(entry, PLATFORMS)
    _LOGGER.debug(f"Robonomics user control successfuly set up")
    return True


async def async_setup(hass: HomeAssistant, config: ConfigType) -> bool:
    _LOGGER.debug(f"setup data: {config.get(DOMAIN)}")
    return True


# async def async_unload_entry(
#     hass: core.HomeAssistant, entry: config_entries.ConfigEntry
# ) -> bool:
#     """Unload a config entry."""
#     unload_ok = all(
#         await asyncio.gather(
#             *[hass.config_entries.async_forward_entry_unload(entry, platform)]
#         )
#     )
#     # Remove config entry from domain.
#     if unload_ok:
#         hass.data[DOMAIN].pop(entry.entry_id)

#     return unload_ok


# async def async_unload_entry(hass: HomeAssistant, entry: ConfigEntry) -> bool:
#     """Unload a config entry."""
#     print(f"hass.data: {hass.data}")
#     print(f"entry id: {entry.entry_id}")
#     print(f"hass domain data: {hass.data[DOMAIN][entry.entry_id]}")
#     component: EntityComponent = hass.data[DOMAIN]
#     return await component.async_unload_entry(entry)

# async def async_remove_entry(hass, entry) -> None:
#     """Handle removal of an entry."""<|MERGE_RESOLUTION|>--- conflicted
+++ resolved
@@ -469,32 +469,6 @@
         try:
             with open(f"{data_config_path}/config", "r") as f:
                 current_config = json.load(f)
-<<<<<<< HEAD
-            except Exception as e:
-                _LOGGER.error(f"Exceprion in json load config: {e}")
-                current_config = {}
-        new_config = {"services": services_list, "dashboard": config_dashboard, "twin_id": hass.data[DOMAIN][TWIN_ID]}
-        if current_config != new_config or IPFS_HASH_CONFIG not in hass.data[DOMAIN]:
-            if current_config != new_config:
-                _LOGGER.debug("Config was changed")
-                with open(f"{data_config_path}/config", "w") as f:
-                    json.dump(new_config, f)
-                sender_acc = Account(seed=hass.data[DOMAIN][CONF_ADMIN_SEED], crypto_type=KeypairType.ED25519)
-                sender_kp = sender_acc.keypair
-                devices_list_with_admin = hass.data[DOMAIN][ROBONOMICS].devices_list.copy()
-                devices_list_with_admin.append(sender_acc.get_address())
-                data_final = encrypt_for_devices(str(new_config), sender_kp, devices_list_with_admin)
-            else:
-                with open(f"{data_config_path}/config_encrypted") as f:
-                    encrypted_data = f.read()
-            hass.data[DOMAIN][IPFS_HASH_CONFIG] = await add_to_ipfs(hass.data[DOMAIN][IPFS_API], 
-                                                                    encrypted_data, 
-                                                                    data_config_path, 
-                                                                    pinata=hass.data[DOMAIN][PINATA],
-                                                                    config=True)
-            _LOGGER.debug(f"New config IPFS hash: {hass.data[DOMAIN][IPFS_HASH_CONFIG]}")
-            await hass.data[DOMAIN][ROBONOMICS].set_config_topic(hass.data[DOMAIN][IPFS_HASH_CONFIG], hass.data[DOMAIN][TWIN_ID])
-=======
         except Exception as e:
             _LOGGER.error(f"Exceprion in json load config: {e}")
             current_config = {}
@@ -507,7 +481,9 @@
                         json.dump(new_config, f)
                     sender_acc = Account(seed=hass.data[DOMAIN][CONF_ADMIN_SEED], crypto_type=KeypairType.ED25519)
                     sender_kp = sender_acc.keypair
-                    encrypted_data = encrypt_message(str(new_config), sender_kp, sender_kp.public_key)
+                    devices_list_with_admin = hass.data[DOMAIN][ROBONOMICS].devices_list.copy()
+                    devices_list_with_admin.append(sender_acc.get_address())
+                    encrypted_data = encrypt_for_devices(str(new_config), sender_kp, devices_list_with_admin)
                 else:
                     with open(f"{data_config_path}/config_encrypted") as f:
                         encrypted_data = f.read()
@@ -520,8 +496,6 @@
                 await hass.data[DOMAIN][ROBONOMICS].set_config_topic(hass.data[DOMAIN][IPFS_HASH_CONFIG], hass.data[DOMAIN][TWIN_ID])
         except Exception as e:
             _LOGGER.error(f"Exception in change config: {e}")
->>>>>>> 9feae3ef
-        
 
     async def get_states() -> tp.Dict[
         str,
@@ -595,16 +569,9 @@
             data = await get_states()
             data = json.dumps(data)
             _LOGGER.debug(f"Got states to send datalog")
-<<<<<<< HEAD
             devices_list_with_admin = hass.data[DOMAIN][ROBONOMICS].devices_list.copy()
             devices_list_with_admin.append(sender_acc.get_address())
             data_final = encrypt_for_devices(data, sender_kp, devices_list_with_admin)
-=======
-        except Exception as e:
-            _LOGGER.error(f"Exception in get states and json: {e}")
-        try:
-            encrypted_data = encrypt_message(str(data), sender_kp, sender_kp.public_key)
->>>>>>> 9feae3ef
             await asyncio.sleep(2)
             ipfs_hash = await add_to_ipfs(hass.data[DOMAIN][IPFS_API], data_final, data_path, pinata=hass.data[DOMAIN][PINATA])
             await hass.data[DOMAIN][ROBONOMICS].send_datalog_states(ipfs_hash)
