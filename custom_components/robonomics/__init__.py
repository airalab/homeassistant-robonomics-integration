""""
Entry point for integration.
"""
from __future__ import annotations

import asyncio
import logging
import os
import shutil
from datetime import timedelta
from platform import platform
import json
import random
import time

from homeassistant.config_entries import ConfigEntry
<<<<<<< HEAD
from homeassistant.core import HomeAssistant, ServiceCall, Event, callback
=======
from homeassistant.core import HomeAssistant, ServiceCall, Event, CoreState
>>>>>>> 99c7c45e
from homeassistant.const import MATCH_ALL, EVENT_HOMEASSISTANT_STARTED
from homeassistant.helpers.event import async_track_time_interval, async_track_state_change_event, async_track_state_change
from homeassistant.helpers.typing import ConfigType
from pinatapy import PinataPy
from robonomicsinterface import Account
from substrateinterface import KeypairType

_LOGGER = logging.getLogger(__name__)

from .const import (
    CONF_ADMIN_SEED,
    CONF_IPFS_GATEWAY,
    CONF_IPFS_GATEWAY_AUTH,
    CONF_IPFS_GATEWAY_PORT,
    CONF_PINATA_PUB,
    CONF_PINATA_SECRET,
    CONF_SENDING_TIMEOUT,
    CONF_SUB_OWNER_ADDRESS,
    CREATE_BACKUP_SERVICE,
    DATA_PATH,
    DOMAIN,
    HANDLE_IPFS_REQUEST,
    HANDLE_TIME_CHANGE,
    IPFS_STATUS,
    PINATA,
    PLATFORMS,
    RESTORE_BACKUP_SERVICE,
    ROBONOMICS,
    SAVE_VIDEO_SERVICE,
    TIME_CHANGE_COUNT,
    TIME_CHANGE_UNSUB,
    TWIN_ID,
    GETTING_STATES_QUEUE,
    GETTING_STATES,
    IPFS_CONFIG_PATH,
    IPFS_DAEMON_OK,
    LIBP2P_UNSUB,
    IPFS_STATUS_ENTITY,
    IPFS_DAEMON_STATUS_STATE_CHANGE,
    HANDLE_LIBP2P_STATE_CHANGED,
    WAIT_IPFS_DAEMON,
    LIBP2P,
    HANDLE_TIME_CHANGE_LIBP2P,
    TIME_CHANGE_LIBP2P_UNSUB,
    CONTROLLER_ADDRESS,

)
from .get_states import get_and_send_data, get_states_libp2p
from .ipfs import create_folders, wait_ipfs_daemon, delete_folder_from_local_node, handle_ipfs_status_change
from .manage_users import UserManager
from .robonomics import Robonomics, get_or_create_twin_id
from .services import restore_from_backup_service_call, save_backup_service_call, save_video
from .libp2p import LibP2P


async def update_listener(hass: HomeAssistant, entry: ConfigEntry):
    """Handle options update. It's called when config updates.

    :param hass: HomeAssistant instance
    :param entry: Data from config
    """
    try:
        _LOGGER.debug("Reconfigure Robonomics Integration")
        _LOGGER.debug(f"HASS.data before: {hass.data[DOMAIN]}")
        _LOGGER.debug(f"entry options before: {entry.options}")
        if CONF_IPFS_GATEWAY in entry.options:
            hass.data[DOMAIN][CONF_IPFS_GATEWAY] = entry.options[CONF_IPFS_GATEWAY]
        hass.data[DOMAIN][CONF_IPFS_GATEWAY_AUTH] = entry.options[CONF_IPFS_GATEWAY_AUTH]
        hass.data[DOMAIN][CONF_IPFS_GATEWAY_PORT] = entry.options[CONF_IPFS_GATEWAY_PORT]
        hass.data[DOMAIN][CONF_SENDING_TIMEOUT] = timedelta(minutes=entry.options[CONF_SENDING_TIMEOUT])
        if (CONF_PINATA_PUB in entry.options) and (CONF_PINATA_SECRET in entry.options):
            hass.data[DOMAIN][PINATA] = PinataPy(entry.options[CONF_PINATA_PUB], entry.options[CONF_PINATA_SECRET])
            _LOGGER.debug("Use Pinata to pin files")
        else:
            hass.data[DOMAIN][PINATA] = None
            _LOGGER.debug("Use local node to pin files")
        hass.data[DOMAIN][TIME_CHANGE_UNSUB]()
        hass.data[DOMAIN][TIME_CHANGE_UNSUB] = async_track_time_interval(
            hass,
            hass.data[DOMAIN][HANDLE_TIME_CHANGE],
            hass.data[DOMAIN][CONF_SENDING_TIMEOUT],
        )
        hass.data[DOMAIN][TIME_CHANGE_LIBP2P_UNSUB]()
        hass.data[DOMAIN][TIME_CHANGE_LIBP2P_UNSUB] = async_track_time_interval(
            hass,
            hass.data[DOMAIN][HANDLE_TIME_CHANGE_LIBP2P],
            timedelta(seconds=1),
        )
        _LOGGER.debug(f"HASS.data after: {hass.data[DOMAIN]}")
    except Exception as e:
        _LOGGER.error(f"Exception in update_listener: {e}")


async def async_setup_entry(hass: HomeAssistant, entry: ConfigEntry) -> bool:
    """Set up Robonomics Integration from a config entry.
    It calls every time integration uploading and after config flow during initial
    setup.

    :param hass: HomeAssistant instance
    :param entry: Data from config

    :return: True after succesfull setting up

    """
    lock = asyncio.Lock()
    libp2p_message_queue = []
    hass.data.setdefault(DOMAIN, {})
<<<<<<< HEAD
    async def init_integration(_: Event) -> None:
=======
    async def init_integration(_: Event = None) -> None:
>>>>>>> 99c7c45e
        """Compare rws devices with users from Home Assistant

        :param hass: HomeAssistant instance
        """
<<<<<<< HEAD
        start_devices_list = await hass.data[DOMAIN][ROBONOMICS].get_devices_list()
        _LOGGER.debug(f"Start devices list is {start_devices_list}")
        # await asyncio.sleep(20)
=======
        _LOGGER.debug(f"hass state: {hass.state}")
        start_devices_list = await hass.data[DOMAIN][ROBONOMICS].get_devices_list()
        _LOGGER.debug(f"Start devices list is {start_devices_list}")
>>>>>>> 99c7c45e
        if DOMAIN not in hass.data:
            return
        try:
            msg = await get_states_libp2p(hass)
            await hass.data[DOMAIN][LIBP2P].send_states_to_websocket(msg)
        except Exception as e:
            _LOGGER.error(f"Exception in first send libp2p states {e}")
        try:
            hass.async_create_task(UserManager(hass).update_users(start_devices_list))
            _LOGGER.debug("Start track state change")
            hass.data[DOMAIN][LIBP2P_UNSUB] = async_track_state_change(
                hass, MATCH_ALL, hass.data[DOMAIN][HANDLE_LIBP2P_STATE_CHANGED]
            )
        except Exception as e:
            _LOGGER.error(f"Exception in first check devices {e}")

        await get_and_send_data(hass)
    hass.bus.async_listen_once(EVENT_HOMEASSISTANT_STARTED, init_integration)
<<<<<<< HEAD
    _LOGGER.debug(f"Robonomics user control starting set up")
=======
    _LOGGER.debug("Robonomics user control starting set up")
>>>>>>> 99c7c45e
    conf = entry.data
    if CONF_IPFS_GATEWAY in conf:
        hass.data[DOMAIN][CONF_IPFS_GATEWAY] = conf[CONF_IPFS_GATEWAY]
    hass.data[DOMAIN][CONF_IPFS_GATEWAY_AUTH] = conf[CONF_IPFS_GATEWAY_AUTH]
    hass.data[DOMAIN][CONF_IPFS_GATEWAY_PORT] = conf[CONF_IPFS_GATEWAY_PORT]
    hass.data[DOMAIN][CONF_SENDING_TIMEOUT] = timedelta(minutes=conf[CONF_SENDING_TIMEOUT])
    _LOGGER.debug(f"Sending interval: {conf[CONF_SENDING_TIMEOUT]} minutes")
    hass.data[DOMAIN][CONF_ADMIN_SEED] = conf[CONF_ADMIN_SEED]
    hass.data[DOMAIN][CONF_SUB_OWNER_ADDRESS] = conf[CONF_SUB_OWNER_ADDRESS]
    hass.data[DOMAIN][GETTING_STATES_QUEUE] = 0
    hass.data[DOMAIN][GETTING_STATES] = False
    hass.data[DOMAIN][IPFS_DAEMON_OK] = True
    hass.data[DOMAIN][WAIT_IPFS_DAEMON] = False

    sub_admin_acc = Account(hass.data[DOMAIN][CONF_ADMIN_SEED], crypto_type=KeypairType.ED25519)
    hass.data[DOMAIN][CONTROLLER_ADDRESS] = sub_admin_acc.get_address()
    _LOGGER.debug(f"Controller: {sub_admin_acc.get_address()}")
    _LOGGER.debug(f"Owner: {hass.data[DOMAIN][CONF_SUB_OWNER_ADDRESS]}")
    hass.data[DOMAIN][ROBONOMICS] = Robonomics(
        hass,
        hass.data[DOMAIN][CONF_SUB_OWNER_ADDRESS],
        hass.data[DOMAIN][CONF_ADMIN_SEED],
    )
    await hass.data[DOMAIN][ROBONOMICS].check_subscription_left_days()
    if (CONF_PINATA_PUB in conf) and (CONF_PINATA_SECRET in conf):
        hass.data[DOMAIN][CONF_PINATA_PUB] = conf[CONF_PINATA_PUB]
        hass.data[DOMAIN][CONF_PINATA_SECRET] = conf[CONF_PINATA_SECRET]
        hass.data[DOMAIN][PINATA] = PinataPy(hass.data[DOMAIN][CONF_PINATA_PUB], hass.data[DOMAIN][CONF_PINATA_SECRET])
        _LOGGER.debug("Use Pinata to pin files")
    else:
        hass.data[DOMAIN][PINATA] = None
        _LOGGER.debug("Use local node to pin files")
    hass.data[DOMAIN][IPFS_STATUS] = "OK"
    await hass.config_entries.async_forward_entry_setups(entry, PLATFORMS)
    data_path = f"{os.path.expanduser('~')}/{DATA_PATH}"
    if os.path.isdir(data_path):
        shutil.rmtree(data_path)

    await wait_ipfs_daemon(hass)
    try:
        await create_folders(hass)
    except Exception as e:
        _LOGGER.error(f"Exception in create ipfs folders: {e}")
        await wait_ipfs_daemon(hass)
    hass.states.async_set(f"sensor.{IPFS_STATUS_ENTITY}", hass.data[DOMAIN][IPFS_STATUS])

    hass.data[DOMAIN][HANDLE_IPFS_REQUEST] = False
    entry.async_on_unload(entry.add_update_listener(update_listener))

    hass.data[DOMAIN][TIME_CHANGE_COUNT] = 0

    async def handle_time_changed(event):
        """Callback for time' changing subscription.
        It calls every timeout from config to get and send telemtry.

        :param event: Current date & time
        """

        try:
            if not hass.data[DOMAIN][ROBONOMICS].is_subscription_alive():
                await hass.data[DOMAIN][ROBONOMICS].resubscribe()
            if TWIN_ID not in hass.data[DOMAIN]:
                _LOGGER.debug("There is no twin id. Looking for one...")
                await get_or_create_twin_id(hass)
            time_change_count_in_day = 24 * 60 / (hass.data[DOMAIN][CONF_SENDING_TIMEOUT].seconds / 60)
            hass.data[DOMAIN][TIME_CHANGE_COUNT] += 1
            if hass.data[DOMAIN][TIME_CHANGE_COUNT] >= time_change_count_in_day:
                hass.data[DOMAIN][TIME_CHANGE_COUNT] = 0
                await hass.data[DOMAIN][ROBONOMICS].check_subscription_left_days()
            _LOGGER.debug(f"Time changed: {event}")
            await get_and_send_data(hass)
        except Exception as e:
            _LOGGER.error(f"Exception in handle_time_changed: {e}")

    hass.data[DOMAIN][HANDLE_TIME_CHANGE] = handle_time_changed
    
    async def libp2p_state_changed(changed_entity: str, old_state, new_state):
        """Callback for state changing listener.
        It calls every timeout from config to get and send telemtry.
        """
        if LIBP2P not in hass.data[DOMAIN]:
            return
        try:
            if old_state is None or new_state is None:
                return
            if old_state.state == new_state.state:
                return
            msg = await get_states_libp2p(hass)
            async with lock:
                if len(libp2p_message_queue) == 0:
                    libp2p_message_queue.append(msg)
                else:
                    libp2p_message_queue[0] = msg
        except Exception as e:
            _LOGGER.error(f"Exception in libp2p_state_changed: {e}")
    
    hass.data[DOMAIN][HANDLE_LIBP2P_STATE_CHANGED] = libp2p_state_changed

    async def libp2p_time_changed(event):
        if len(libp2p_message_queue) > 0:
            async with lock:
                last_message = libp2p_message_queue[0]
                libp2p_message_queue.pop(0)
            await hass.data[DOMAIN][LIBP2P].send_states_to_websocket(last_message)

    hass.data[DOMAIN][HANDLE_TIME_CHANGE_LIBP2P] = libp2p_time_changed

<<<<<<< HEAD
    @callback
=======
>>>>>>> 99c7c45e
    async def ipfs_daemon_state_changed(event: Event):
        old_state = event.data["old_state"]
        new_state = event.data["new_state"]
        _LOGGER.debug(f"IPFS Status entity changed state from {old_state} to {new_state}")
        if old_state.state != new_state.state:
            await handle_ipfs_status_change(hass, new_state.state == "OK")

    hass.data[DOMAIN][IPFS_DAEMON_STATUS_STATE_CHANGE] = async_track_state_change_event(
        hass, f"sensor.{IPFS_STATUS_ENTITY}", ipfs_daemon_state_changed
    )

    async def handle_save_backup(call: ServiceCall) -> None:
        """Callback for save_backup_to_robonomics service.
        It creates secure backup, adds to IPFS and updates
        the Digital Twin topic.
        """

        if TWIN_ID not in hass.data[DOMAIN]:
            _LOGGER.debug("There is no twin id. Looking for one...")
            await get_or_create_twin_id(hass)
        await save_backup_service_call(hass, call, sub_admin_acc)

    async def handle_restore_from_backup(call: ServiceCall) -> None:
        """Callback for restore_from_robonomics_backup service.
        It restores configuration file from backup.
        """

        if TWIN_ID not in hass.data[DOMAIN]:
            _LOGGER.debug("There is no twin id. Looking for one...")
            await get_or_create_twin_id(hass)
        await restore_from_backup_service_call(hass, call, sub_admin_acc)

    async def handle_save_video(call: ServiceCall) -> None:
        """Callback for save_video_to_robonomics service"""
        if "entity_id" in call.data:
            target = {"entity_id": call.data["entity_id"]}
        elif "device_id" in call.data:
            target = {"device_id": call.data["device_id"]}
        if "duration" in call.data:
            duration = call.data["duration"]
        else:
            duration = 10
        path = call.data["path"]
        if TWIN_ID not in hass.data[DOMAIN]:
            _LOGGER.debug("There is no twin id. Looking for one...")
            await get_or_create_twin_id(hass)
        await save_video(hass, target, path, duration, sub_admin_acc)


    hass.services.async_register(DOMAIN, SAVE_VIDEO_SERVICE, handle_save_video)
    hass.services.async_register(DOMAIN, CREATE_BACKUP_SERVICE, handle_save_backup)
    hass.services.async_register(DOMAIN, RESTORE_BACKUP_SERVICE, handle_restore_from_backup)

    hass.data[DOMAIN][TIME_CHANGE_UNSUB] = async_track_time_interval(
        hass,
        hass.data[DOMAIN][HANDLE_TIME_CHANGE],
        hass.data[DOMAIN][CONF_SENDING_TIMEOUT],
    )

    hass.data[DOMAIN][TIME_CHANGE_LIBP2P_UNSUB] = async_track_time_interval(
        hass,
        hass.data[DOMAIN][HANDLE_TIME_CHANGE_LIBP2P],
        timedelta(seconds=1),
    )

    await hass.data[DOMAIN][ROBONOMICS].subscribe()
    hass.data[DOMAIN][LIBP2P] = LibP2P(hass)
    await hass.data[DOMAIN][LIBP2P].connect_to_websocket()
    if TWIN_ID not in hass.data[DOMAIN]:
        await get_or_create_twin_id(hass)

<<<<<<< HEAD
    asyncio.ensure_future(hass.data[DOMAIN][ROBONOMICS].pin_dapp_to_local_node())
    # asyncio.ensure_future(init_integration(hass))
=======
    # asyncio.ensure_future(hass.data[DOMAIN][ROBONOMICS].pin_dapp_to_local_node())
    if hass.state == CoreState.running:
        asyncio.ensure_future(init_integration())
>>>>>>> 99c7c45e

    _LOGGER.debug(f"Robonomics user control successfuly set up, hass state: {hass.state}")
    return True


async def async_setup(hass: HomeAssistant, config: ConfigType) -> bool:
    _LOGGER.debug(f"setup data: {config.get(DOMAIN)}")
    return True


async def async_unload_entry(hass: HomeAssistant, entry: ConfigEntry) -> bool:
    """Unload a config entry.
    It calls during integration's removing.

    :param hass: HomeAssistant instance
    :param entry: Data from config

    :return: True when integration is unloaded
    """

    hass.data[DOMAIN][TIME_CHANGE_UNSUB]()
    hass.data[DOMAIN][TIME_CHANGE_LIBP2P_UNSUB]()
    await hass.data[DOMAIN][LIBP2P].close_connection()
    if LIBP2P_UNSUB in hass.data[DOMAIN]:
        hass.data[DOMAIN][LIBP2P_UNSUB]()
    hass.data[DOMAIN][ROBONOMICS].subscriber.cancel()
    await delete_folder_from_local_node(hass, IPFS_CONFIG_PATH)
    hass.data.pop(DOMAIN)
    await asyncio.gather(
        *(
            hass.config_entries.async_forward_entry_unload(entry, component)
            for component in PLATFORMS
        )
    )
    _LOGGER.debug(f"Robonomics integration was unloaded")
    return True<|MERGE_RESOLUTION|>--- conflicted
+++ resolved
@@ -14,11 +14,7 @@
 import time
 
 from homeassistant.config_entries import ConfigEntry
-<<<<<<< HEAD
-from homeassistant.core import HomeAssistant, ServiceCall, Event, callback
-=======
 from homeassistant.core import HomeAssistant, ServiceCall, Event, CoreState
->>>>>>> 99c7c45e
 from homeassistant.const import MATCH_ALL, EVENT_HOMEASSISTANT_STARTED
 from homeassistant.helpers.event import async_track_time_interval, async_track_state_change_event, async_track_state_change
 from homeassistant.helpers.typing import ConfigType
@@ -126,24 +122,14 @@
     lock = asyncio.Lock()
     libp2p_message_queue = []
     hass.data.setdefault(DOMAIN, {})
-<<<<<<< HEAD
-    async def init_integration(_: Event) -> None:
-=======
     async def init_integration(_: Event = None) -> None:
->>>>>>> 99c7c45e
         """Compare rws devices with users from Home Assistant
 
         :param hass: HomeAssistant instance
         """
-<<<<<<< HEAD
-        start_devices_list = await hass.data[DOMAIN][ROBONOMICS].get_devices_list()
-        _LOGGER.debug(f"Start devices list is {start_devices_list}")
-        # await asyncio.sleep(20)
-=======
         _LOGGER.debug(f"hass state: {hass.state}")
         start_devices_list = await hass.data[DOMAIN][ROBONOMICS].get_devices_list()
         _LOGGER.debug(f"Start devices list is {start_devices_list}")
->>>>>>> 99c7c45e
         if DOMAIN not in hass.data:
             return
         try:
@@ -162,11 +148,7 @@
 
         await get_and_send_data(hass)
     hass.bus.async_listen_once(EVENT_HOMEASSISTANT_STARTED, init_integration)
-<<<<<<< HEAD
-    _LOGGER.debug(f"Robonomics user control starting set up")
-=======
     _LOGGER.debug("Robonomics user control starting set up")
->>>>>>> 99c7c45e
     conf = entry.data
     if CONF_IPFS_GATEWAY in conf:
         hass.data[DOMAIN][CONF_IPFS_GATEWAY] = conf[CONF_IPFS_GATEWAY]
@@ -274,10 +256,6 @@
 
     hass.data[DOMAIN][HANDLE_TIME_CHANGE_LIBP2P] = libp2p_time_changed
 
-<<<<<<< HEAD
-    @callback
-=======
->>>>>>> 99c7c45e
     async def ipfs_daemon_state_changed(event: Event):
         old_state = event.data["old_state"]
         new_state = event.data["new_state"]
@@ -349,14 +327,9 @@
     if TWIN_ID not in hass.data[DOMAIN]:
         await get_or_create_twin_id(hass)
 
-<<<<<<< HEAD
-    asyncio.ensure_future(hass.data[DOMAIN][ROBONOMICS].pin_dapp_to_local_node())
-    # asyncio.ensure_future(init_integration(hass))
-=======
     # asyncio.ensure_future(hass.data[DOMAIN][ROBONOMICS].pin_dapp_to_local_node())
     if hass.state == CoreState.running:
         asyncio.ensure_future(init_integration())
->>>>>>> 99c7c45e
 
     _LOGGER.debug(f"Robonomics user control successfuly set up, hass state: {hass.state}")
     return True
