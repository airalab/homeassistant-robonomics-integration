--- conflicted
+++ resolved
@@ -42,7 +42,12 @@
     DAPP_HASH_DATALOG_ADDRESS,
 )
 from .get_states import get_and_send_data
-from .ipfs import get_ipfs_data, get_last_file_hash, read_ipfs_local_file, pin_file_to_local_node_by_hash
+from .ipfs import (
+    get_ipfs_data,
+    get_last_file_hash,
+    read_ipfs_local_file,
+    pin_file_to_local_node_by_hash,
+)
 from .manage_users import UserManager
 from .utils import (
     create_notification,
@@ -68,7 +73,9 @@
                 except TimeoutError:
                     obj._change_current_wss()
                     raise TimeoutError
+
     return wrapper
+
 
 async def get_or_create_twin_id(hass: HomeAssistant) -> None:
     """Try to get current twin id from local storage, datalogs or twin list in blockchain.
@@ -88,9 +95,7 @@
         ].get_last_telemetry_hash()
         if last_telemetry_hash is not None:
             hass.data[DOMAIN][HANDLE_IPFS_REQUEST] = True
-            res = await get_ipfs_data(
-                hass, last_telemetry_hash, number_of_requests=1
-            )
+            res = await get_ipfs_data(hass, last_telemetry_hash, number_of_requests=1)
             if res is not None:
                 try:
                     _LOGGER.debug("Start getting info about telemetry")
@@ -192,14 +197,15 @@
         del params["entity_id"]
         if params == {}:
             params = None
-        hass.async_create_task(
+        asyncio.run_coroutine_threadsafe(
             hass.services.async_call(
                 domain=message["platform"],
                 service=message["name"],
                 service_data=params,
                 target={"entity_id": message_entity_id},
-            )
-        )
+            ),
+            hass.loop,
+        ).result()
     except Exception as e:
         _LOGGER.error(f"Exception in sending command: {e}")
 
@@ -254,7 +260,9 @@
         except Exception as e:
             _LOGGER.error(f"Exception in enum: {e}")
 
-    def encrypt_for_devices(self, data: tp.Union[str, dict], devices: tp.List[str] = None) -> str:
+    def encrypt_for_devices(
+        self, data: tp.Union[str, dict], devices: tp.List[str] = None
+    ) -> str:
         if devices is None:
             devices = self.devices_list.copy()
         if self.controller_address not in devices:
@@ -267,7 +275,9 @@
         sender_public_key = Keypair(
             ss58_address=sender_address, crypto_type=KeypairType.ED25519
         ).public_key
-        return decrypt_message_devices(data, sender_public_key, self.controller_account.keypair)
+        return decrypt_message_devices(
+            data, sender_public_key, self.controller_account.keypair
+        )
 
     def encrypt_message(self, data: str, recepient_address: str = None) -> str:
         if recepient_address is None:
@@ -331,7 +341,9 @@
                 json_result = json.loads(self.decrypt_message(result, data[0]))
             if "password" in json_result:
                 _LOGGER.debug(f"Got registration command with password from {data[0]}")
-                await UserManager(self.hass).create_user(data[0], json_result["password"])
+                await UserManager(self.hass).create_user(
+                    data[0], json_result["password"]
+                )
             elif "platform" in json_result:
                 _LOGGER.debug(f"Got call service command {json_result}")
                 _run_launch_command(self.hass, result, data[0])
@@ -474,7 +486,9 @@
         """
 
         try:
-            await self.set_twin_topic_with_remove_old(ipfs_hash, twin_number, self.sub_owner_address)
+            await self.set_twin_topic_with_remove_old(
+                ipfs_hash, twin_number, self.sub_owner_address
+            )
         except Exception as e:
             _LOGGER.error(f"Exception in set backup topic {e}")
 
@@ -486,7 +500,9 @@
         """
 
         try:
-            await self.set_twin_topic_with_remove_old(ipfs_hash, twin_number, self.controller_address)
+            await self.set_twin_topic_with_remove_old(
+                ipfs_hash, twin_number, self.controller_address
+            )
         except Exception as e:
             _LOGGER.error(f"Exception in set config topic {e}")
 
@@ -515,19 +531,22 @@
                 return
         await self._set_twin_topic(bytes_hash, twin_number, address)
 
-    async def set_twin_topic_with_remove_old(self, ipfs_hash: str, twin_number: int, address: str):
+    async def set_twin_topic_with_remove_old(
+        self, ipfs_hash: str, twin_number: int, address: str
+    ):
         bytes_hash = ipfs_qm_hash_to_32_bytes(ipfs_hash)
         info = await self._get_twin_info(twin_number)
         if info is not None:
             for topic in info:
                 if topic[0] == bytes_hash:
                     if topic[1] == address:
-                        _LOGGER.debug(f"Topic for address {address} with this ipfs hash exists")
+                        _LOGGER.debug(
+                            f"Topic for address {address} with this ipfs hash exists"
+                        )
                         return
                 if topic[1] == address:
                     await self._set_twin_topic(topic[0], twin_number, ZERO_ACC)
         await self._set_twin_topic(bytes_hash, twin_number, address)
-    
 
     @to_thread
     def _get_twin_info(self, twin_number: int):
@@ -573,17 +592,16 @@
         if ipfs_hash is not None:
             await pin_file_to_local_node_by_hash(self.hass, ipfs_hash)
 
-<<<<<<< HEAD
     @retry_with_change_wss_async
-=======
->>>>>>> 99c7c45e
     @to_thread
     def _find_dapp_hash(self) -> tp.Optional[str]:
         _LOGGER.debug(f"Start looking for DApp ipfs hash")
         try:
             datalog = Datalog(Account())
             last_datalog_item = datalog.get_index(DAPP_HASH_DATALOG_ADDRESS)["end"]
-            last_datalog = datalog.get_item(DAPP_HASH_DATALOG_ADDRESS, last_datalog_item - 1)
+            last_datalog = datalog.get_item(
+                DAPP_HASH_DATALOG_ADDRESS, last_datalog_item - 1
+            )
             if last_datalog is not None:
                 ipfs_hash = last_datalog[1]
                 return ipfs_hash
@@ -715,10 +733,13 @@
 
         try:
             # _LOGGER.debug(f"Data from subscription callback: {data}")
-            if isinstance(data[1], str) and data[1] == self.controller_address:  ## Launch
+            if (
+                isinstance(data[1], str) and data[1] == self.controller_address
+            ):  ## Launch
                 if data[0] in self.devices_list or data[0] == self.controller_address:
-                    asyncio.run_coroutine_threadsafe(self._handle_launch(data), self.hass.loop).result()
-                    # self.hass.async_create_task(self._handle_launch(data))
+                    asyncio.run_coroutine_threadsafe(
+                        self._handle_launch(data), self.hass.loop
+                    ).result()
                 else:
                     _LOGGER.debug(f"Got launch from not linked device: {data[0]}")
             elif isinstance(data[1], int) and len(data) == 4:
@@ -727,32 +748,29 @@
                         data[1] == self.hass.data[DOMAIN][TWIN_ID]
                         and data[3] == self.sub_owner_address
                     ):  ## Change backup topic in Digital Twin
-                        asyncio.run_coroutine_threadsafe(_handle_backup_change(self.hass), self.hass.loop).result()
+                        asyncio.run_coroutine_threadsafe(
+                            _handle_backup_change(self.hass), self.hass.loop
+                        ).result()
             elif (
                 isinstance(data[1], int) and data[0] in self.devices_list
             ):  ## Datalog to change password
-<<<<<<< HEAD
-                asyncio.run_coroutine_threadsafe(UserManager(self.hass).create_or_update_user(data), self.hass.loop).result()
+                asyncio.run_coroutine_threadsafe(
+                    UserManager(self.hass).create_or_update_user(data), self.hass.loop
+                ).result()
             elif (
                 isinstance(data[1], int) and data[0] == DAPP_HASH_DATALOG_ADDRESS
             ):  ## Change Dapp hash
                 ipfs_hash = data[2]
-                asyncio.run_coroutine_threadsafe(pin_file_to_local_node_by_hash(self.hass, ipfs_hash), self.hass.loop).result()
-=======
-                self.hass.async_create_task(
-                    UserManager(self.hass).create_or_update_user(data)
-                )
-            # elif (
-            #     isinstance(data[1], int) and data[0] == DAPP_HASH_DATALOG_ADDRESS
-            # ):  ## Change Dapp hash
-            #     ipfs_hash = data[2]
-            #     self.hass.async_create_task(pin_file_to_local_node_by_hash(ipfs_hash))
->>>>>>> 99c7c45e
+                asyncio.run_coroutine_threadsafe(
+                    pin_file_to_local_node_by_hash(self.hass, ipfs_hash), self.hass.loop
+                ).result()
             elif (
                 isinstance(data[1], list) and data[0] == self.sub_owner_address
             ):  ## New Device in subscription
                 self._update_devices_list(data[1])
-                asyncio.run_coroutine_threadsafe(UserManager(self.hass).update_users(data[1]), self.hass.loop).result()
+                asyncio.run_coroutine_threadsafe(
+                    UserManager(self.hass).update_users(data[1]), self.hass.loop
+                ).result()
         except Exception as e:
             _LOGGER.warning(f"Exception in subscription callback: {e}")
 
