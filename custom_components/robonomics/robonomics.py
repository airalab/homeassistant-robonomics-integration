"""This module contain methods to communicate with Robonomics blockchain"""

import asyncio
import json
import logging
import time
import typing as tp
from ast import literal_eval
from threading import Thread

import substrateinterface as substrate
from aenum import extend_enum
from homeassistant.core import HomeAssistant, callback
from robonomicsinterface import (
    RWS,
    Account,
    Datalog,
    DigitalTwin,
    SubEvent,
    Subscriber,
<<<<<<< HEAD
    Launch,
=======
    ServiceFunctions,
>>>>>>> 64257b03
)
from robonomicsinterface.utils import ipfs_32_bytes_to_qm_hash, ipfs_qm_hash_to_32_bytes
from substrateinterface import Keypair, KeypairType
from tenacity import AsyncRetrying, Retrying, stop_after_attempt, wait_fixed

from .const import (
    CONF_ADMIN_SEED,
    CONFIG_PREFIX,
    DOMAIN,
    HANDLE_IPFS_REQUEST,
    IPFS_CONFIG_PATH,
    MAX_NUMBER_OF_REQUESTS,
    MEDIA_ACC,
    ROBONOMICS,
    ROBONOMICS_WSS,
    RWS_DAYS_LEFT_NOTIFY,
    TWIN_ID,
    ZERO_ACC,
    LAUNCH_REGISTRATION_COMMAND,
)
from .get_states import get_and_send_data
from .ipfs import get_ipfs_data, get_last_file_hash, read_ipfs_local_file
from .manage_users import UserManager
from .utils import (
    create_notification,
    decrypt_message,
<<<<<<< HEAD
    encrypt_for_devices,
=======
>>>>>>> 64257b03
    to_thread,
    decrypt_message_devices,
    encrypt_message,
)

_LOGGER = logging.getLogger(__name__)


async def get_or_create_twin_id(hass: HomeAssistant) -> None:
    """Try to get current twin id from local storage, datalogs or twin list in blockchain.
    If no existing twin id, create new one.

    :param hass: HomeAssistant instance
    """
    try:
        config_name, _ = await get_last_file_hash(hass, IPFS_CONFIG_PATH, CONFIG_PREFIX)
        current_config = await read_ipfs_local_file(hass, config_name, IPFS_CONFIG_PATH)
        _LOGGER.debug(f"Current twin id is {current_config['twin_id']}")
        hass.data[DOMAIN][TWIN_ID] = current_config["twin_id"]
    except Exception as e:
        _LOGGER.debug(f"Can't load config: {e}")
        last_telemetry_hash = await hass.data[DOMAIN][
            ROBONOMICS
        ].get_last_telemetry_hash()
        if last_telemetry_hash is not None:
            hass.data[DOMAIN][HANDLE_IPFS_REQUEST] = True
            res = await get_ipfs_data(
                hass, last_telemetry_hash, MAX_NUMBER_OF_REQUESTS - 1
            )
            if res is not None:
                try:
                    _LOGGER.debug("Start getting info about telemetry")
                    sub_admin_kp = Account(
                        hass.data[DOMAIN][CONF_ADMIN_SEED],
                        crypto_type=KeypairType.ED25519,
                    ).keypair
                    decrypted = decrypt_message_devices(
                        res, sub_admin_kp.public_key, sub_admin_kp
                    )
                    decrypted_str = decrypted.decode("utf-8")
                    decrypted_json = json.loads(decrypted_str)
                    if int(decrypted_json["twin_id"]) != -1:
                        _LOGGER.debug(
                            f"Restored twin id is {decrypted_json['twin_id']}"
                        )
                        hass.data[DOMAIN][TWIN_ID] = decrypted_json["twin_id"]
                    else:
                        _LOGGER.debug(
                            f"Restored twin id is incorrect: {decrypted_json['twin_id']}"
                        )
                except Exception as e:
                    _LOGGER.debug(f"Can't decrypt last telemetry: {e}")
            try:
                if TWIN_ID not in hass.data[DOMAIN]:
                    _LOGGER.debug(
                        "Start looking for the last digital twin belonging to controller"
                    )
                    twin_id = await hass.data[DOMAIN][
                        ROBONOMICS
                    ].get_last_digital_twin()
                    if twin_id is not None:
                        _LOGGER.debug(f"Last twin id is {twin_id}")
                        hass.data[DOMAIN][TWIN_ID] = twin_id
                    else:
                        _LOGGER.debug(f"Start creating new digital twin")
                        new_twin_id = await hass.data[DOMAIN][
                            ROBONOMICS
                        ].create_digital_twin()
                        if new_twin_id != -1:
                            hass.data[DOMAIN][TWIN_ID] = new_twin_id
                        _LOGGER.debug(f"New twin id is {hass.data[DOMAIN][TWIN_ID]}")
                else:
                    _LOGGER.debug(
                        f"Got twin id from telemetry: {hass.data[DOMAIN][TWIN_ID]}"
                    )
            except Exception as e:
                _LOGGER.debug(f"Exception in configure digital twin: {e}")
        else:
            new_twin_id = await hass.data[DOMAIN][ROBONOMICS].create_digital_twin()
            if new_twin_id != -1:
                hass.data[DOMAIN][TWIN_ID] = new_twin_id
                _LOGGER.debug(f"New twin id is {hass.data[DOMAIN][TWIN_ID]}")
            else:
                _LOGGER.debug("Twin id was not created")


def _run_launch_command(
    hass: HomeAssistant, encrypted_command: str, sender_address: str
) -> None:
    """Function to unwrap launch command and call Home Assistant service for device

    :param hass: Home Assistant instance
    :param encrypted_command: command from IPFS
    :param sender_address: launch's user address
    """

    try:
        if encrypted_command is None:
            _LOGGER.error(f"Can't get command")
            return
    except Exception as e:
        _LOGGER.error(f"Exception in get ipfs command: {e}")
        return None
    _LOGGER.debug(f"Got from launch: {encrypted_command}")
    if "platform" in encrypted_command:
        message = literal_eval(encrypted_command)
    else:
        kp_sender = Keypair(
            ss58_address=sender_address, crypto_type=KeypairType.ED25519
        )
        sub_admin_kp = Keypair.create_from_mnemonic(
            hass.data[DOMAIN][CONF_ADMIN_SEED], crypto_type=KeypairType.ED25519
        )
        try:
            decrypted = decrypt_message(
                encrypted_command, kp_sender.public_key, sub_admin_kp
            )
        except Exception as e:
            _LOGGER.error(f"Exception in decrypt command: {e}")
            return None
        decrypted = str(decrypted)[2:-1]
        _LOGGER.debug(f"Decrypted command: {decrypted}")
        message = literal_eval(decrypted)
    try:
        # domain="light", service="turn_on", service_data={"rgb_color": [30, 30, 230]}
        # target={"entity_id": "light.shapes_9275"}
        message_entity_id = message["params"]["entity_id"]
        params = message["params"].copy()
        del params["entity_id"]
        if params == {}:
            params = None
        hass.async_create_task(
            hass.services.async_call(
                domain=message["platform"],
                service=message["name"],
                service_data=params,
                target={"entity_id": message_entity_id},
            )
        )
    except Exception as e:
        _LOGGER.error(f"Exception in sending command: {e}")


@callback
<<<<<<< HEAD
=======
async def _handle_launch(hass: HomeAssistant, data: tp.Tuple[str]) -> None:
    """Handle a command from launch transaction

    :param hass: HomeAssistant instance
    :param data: Data from extrinsic
    """

    _LOGGER.debug("Start handle launch")
    hass.data[DOMAIN][HANDLE_IPFS_REQUEST] = True
    try:
        ipfs_hash = ipfs_32_bytes_to_qm_hash(data[2])
        result = await get_ipfs_data(
            hass, ipfs_hash, 0
        )  # {'platform': 'light', 'name', 'turn_on', 'params': {'entity_id': 'light.lightbulb'}}
        _LOGGER.debug(f"Result: {result}")
        _run_launch_command(hass, result, data[0])
        await get_and_send_data(hass)
    except Exception as e:
        _LOGGER.error(f"Exception in launch handler command: {e}")
        return


@callback
>>>>>>> 64257b03
async def _handle_backup_change(hass: HomeAssistant) -> None:
    """Handle change a backup hash in digital twin.

    :param hass: HomeAssistant instance
    """

    _LOGGER.debug("Start handle backup change")
    service_data = {
        "message": "Backup was updated in Robonomics",
        "title": "Update Backup",
    }
    await create_notification(hass, service_data)


class Robonomics:
    """Represents methods to interact with Robonomics parachain"""

    def __init__(
        self,
        hass: HomeAssistant,
        sub_owner_address: str,
        controller_seed: str,
    ) -> None:
        self.current_wss = ROBONOMICS_WSS[0]
        self.hass: HomeAssistant = hass
        self.sub_owner_address: str = sub_owner_address
        self.controller_seed: str = controller_seed
        self.controller_account: Account = Account(
            seed=self.controller_seed,
            crypto_type=KeypairType.ED25519,
            remote_ws=self.current_wss,
        )
        self.controller_address: str = self.controller_account.get_address()
        self.sending_states: bool = False
        self.sending_creds: bool = False
        self.on_queue: int = 0
        self.devices_list: tp.List[str] = []
        self.subscriber: tp.Optional[Thread] = None
        try:
            extend_enum(
                SubEvent,
                "MultiEvent",
                f"{SubEvent.NewDevices.value, SubEvent.NewLaunch.value, SubEvent.NewRecord.value, SubEvent.TopicChanged.value}",
            )
        except TypeError:
            pass
        except Exception as e:
            _LOGGER.error(f"Exception in enum: {e}")

<<<<<<< HEAD
    def encrypt_for_devices(self, data: str, devices: tp.List[str] = None) -> str:
        if devices is None:
            devices = self.devices_list.copy()
        if self.controller_address not in devices:
            devices.append(self.controller_address)
        return encrypt_for_devices(data, self.controller_account.keypair, devices)

=======
>>>>>>> 64257b03
    def encrypt_message(self, data: str, recepient_address: str = None) -> str:
        if recepient_address is None:
            recepient_address = self.controller_address
        recepient_public_key = Keypair(
            ss58_address=recepient_address, crypto_type=KeypairType.ED25519
        ).public_key
        return encrypt_message(
            data, self.controller_account.keypair, recepient_public_key
        )

    def decrypt_message(self, encrypted_data: str, sender_address: str = None) -> str:
        if sender_address is None:
            sender_address = self.controller_address
        sender_public_key = Keypair(
            ss58_address=sender_address, crypto_type=KeypairType.ED25519
        ).public_key
        return decrypt_message(
            encrypted_data, sender_public_key, self.controller_account.keypair
        ).decode()

<<<<<<< HEAD
=======
    @to_thread
    def get_identity_display_name(self, address: str) -> tp.Optional[str]:
        service_functions = ServiceFunctions(Account())
        identity = service_functions.chainstate_query("Identity", "IdentityOf", address)
        if identity is not None:
            key = list(identity["info"]["display"].keys())[0]
            return identity["info"]["display"][key]

>>>>>>> 64257b03
    def _change_current_wss(self) -> None:
        """Set next current wss"""

        current_index = ROBONOMICS_WSS.index(self.current_wss)
        if current_index == (len(ROBONOMICS_WSS) - 1):
            next_index = 0
        else:
            next_index = current_index + 1
        self.current_wss = ROBONOMICS_WSS[next_index]
        _LOGGER.debug(f"New Robonomics ws is {self.current_wss}")
        self.controller_account: Account = Account(
            seed=self.controller_seed,
            crypto_type=KeypairType.ED25519,
            remote_ws=self.current_wss,
        )

    @callback
    async def _handle_launch(self, data: tp.Tuple[str]) -> None:
        """Handle a command from launch transaction

        :param hass: HomeAssistant instance
        :param data: Data from extrinsic
        """

        _LOGGER.debug("Start handle launch")
        if data[2] == LAUNCH_REGISTRATION_COMMAND:
            _LOGGER.debug(f"Got registration request from {data[0]}")
            await UserManager(self.hass).create_user(data[0])
            return
        self.hass.data[DOMAIN][HANDLE_IPFS_REQUEST] = True
        try:
            ipfs_hash = ipfs_32_bytes_to_qm_hash(data[2])
            result = await get_ipfs_data(
                self.hass, ipfs_hash, 0
            )  # {'platform': 'light', 'name', 'turn_on', 'params': {'entity_id': 'light.lightbulb'}}
            _LOGGER.debug(f"Result: {result}")
            try:
                json_result = json.loads(result)
            except json.decoder.JSONDecodeError:
                json_result = json.loads(self.decrypt_message(result, data[0]))
            if "password" in json_result:
                _LOGGER.debug(f"Got registration command with password from {data[0]}")
                await UserManager(self.hass).create_user(data[0], result)
            elif "platform" in json_result:
                _LOGGER.debug(f"Got call service command {json_result}")
                _run_launch_command(self.hass, result, data[0])
            await get_and_send_data(self.hass)
        except Exception as e:
            _LOGGER.error(f"Exception in launch handler command: {e}")
            return

    async def check_subscription_left_days(self) -> None:
        """Check subscription status and send notification.

        :param hass: HomeAssistant instance
        """
        try:
            async for attempt in AsyncRetrying(
                wait=wait_fixed(2), stop=stop_after_attempt(len(ROBONOMICS_WSS))
            ):
                with attempt:
                    try:
                        rws = RWS(Account(remote_ws=self.current_wss))
                        rws_days_left = rws.get_days_left(addr=self.sub_owner_address)
                    except TimeoutError:
                        self._change_current_wss()
                        raise TimeoutError
            _LOGGER.debug(f"Left {rws_days_left} days of subscription")
            if rws_days_left == -1:
                self.hass.states.async_set(f"{DOMAIN}.subscription_left_days", 100000)
                _LOGGER.debug("Subscription is endless")
                return
            if rws_days_left:
                self.hass.states.async_set(
                    f"{DOMAIN}.subscription_left_days", rws_days_left
                )
                if rws_days_left <= RWS_DAYS_LEFT_NOTIFY:
                    service_data = {
                        "message": f"""Your subscription will end soon. You can use it for another {rws_days_left} days, 
                                        after that it should be renewed. You can do it in [Robonomics DApp](https://dapp.robonomics.network/#/rws-activate).""",
                        "title": "Robonomics Subscription Expires",
                    }
                    await create_notification(self.hass, service_data)
            else:
                self.hass.states.async_set(f"{DOMAIN}.subscription_left_days", 0)
                service_data = {
                    "message": f"Your subscription has ended. You can renew it in [Robonomics DApp](https://dapp.robonomics.network/#/rws-activate).",
                    "title": "Robonomics Subscription Expires",
                }
                await create_notification(self.hass, service_data)
        except Exception as e:
            _LOGGER.error(f"Exception in requesting subscription left days: {e}")

    @to_thread
    def get_last_telemetry_hash(self) -> tp.Optional[str]:
        """Getting the last hash with telemetry from Datalog.

        :return: Last IPFS hash if success, None otherwise
        """

        try:
            for attempt in Retrying(
                wait=wait_fixed(2), stop=stop_after_attempt(len(ROBONOMICS_WSS))
            ):
                with attempt:
                    try:
                        datalog = Datalog(Account(remote_ws=self.current_wss))
                        last_hash = datalog.get_item(self.controller_address)
                    except TimeoutError:
                        self._change_current_wss()
                        raise TimeoutError
            _LOGGER.debug(f"Got last hash from datalog: {last_hash}")
            if last_hash[1][:2] != "Qm":
                return None
            else:
                return last_hash[1]

        except Exception as e:
            _LOGGER.debug(f"Exception in getting last telemetry hash: {e}")

    @to_thread
    def create_digital_twin(self) -> int:
        """
        Create new digital twin

        :return: Number of created twin or -1 if failed
        """

        for attempt in Retrying(
            wait=wait_fixed(2), stop=stop_after_attempt(len(ROBONOMICS_WSS))
        ):
            with attempt:
                try:
                    dt = DigitalTwin(
                        self.controller_account, rws_sub_owner=self.sub_owner_address
                    )
                    dt_it, tr_hash = dt.create()
                except TimeoutError:
                    self._change_current_wss()
                    raise TimeoutError
                except Exception as e:
                    _LOGGER.error(f"Exception in creating digital twin: {e}")
                    return -1
        _LOGGER.debug(
            f"Digital twin number {dt_it} was created with transaction hash {tr_hash}"
        )
        return dt_it

    async def get_backup_hash(self, twin_number: int) -> tp.Optional[str]:
        """Getting hash for backup file from Datalog.

        :param twin_number: Twin number where hash for backup file stores

        :return: Hash for backup file if success, None otherwise
        """

        try:
<<<<<<< HEAD
            info = await self._get_twin_info(twin_number)
=======
            for attempt in Retrying(
                wait=wait_fixed(2), stop=stop_after_attempt(len(ROBONOMICS_WSS))
            ):
                with attempt:
                    try:
                        dt = DigitalTwin(
                            self.controller_account,
                            rws_sub_owner=self.sub_owner_address,
                        )
                        info = dt.get_info(twin_number)
                    except TimeoutError:
                        self._change_current_wss()
                        raise TimeoutError
>>>>>>> 64257b03
            if info is not None:
                for topic in info:
                    if topic[1] == self.sub_owner_address:
                        backup_hash = ipfs_32_bytes_to_qm_hash(topic[0])
                        _LOGGER.debug(f"Backup hash is {backup_hash}")
                        return backup_hash
                else:
                    _LOGGER.debug(f"No backup topic was found")
                    return None
        except Exception as e:
            _LOGGER.error(f"Exception in getting backup hash: {e}")
            return None

    async def set_backup_topic(self, ipfs_hash: str, twin_number: int) -> None:
        """Create new topic in Digital Twin for updated backup

        :param ipfs_hash: Hash for current backup file
        :param twin_number: Twin number where hash for backup file stores
        """

        try:
<<<<<<< HEAD
            await self.set_twin_topic_with_remove_old(ipfs_hash, twin_number, self.sub_owner_address)
=======
            for attempt in Retrying(
                wait=wait_fixed(2), stop=stop_after_attempt(len(ROBONOMICS_WSS))
            ):
                with attempt:
                    try:
                        dt = DigitalTwin(
                            self.controller_account,
                            rws_sub_owner=self.sub_owner_address,
                        )
                        info = dt.get_info(twin_number)
                    except TimeoutError:
                        self._change_current_wss()
                        raise TimeoutError
            bytes_hash = ipfs_qm_hash_to_32_bytes(ipfs_hash)
            _LOGGER.debug(f"Bytes backup hash: {bytes_hash}")
            if info is not None:
                for topic in info:
                    # _LOGGER.debug(f"Topic {topic}, ipfs hash: {ipfs_32_bytes_to_qm_hash(topic[0])}")
                    if topic[0] == bytes_hash:
                        if topic[1] == self.sub_owner_address:
                            _LOGGER.debug(f"Topic with this backup exists")
                            service_data = {
                                "message": "Recently created backup is the same as backup saved in Robonomics blockchain",
                                "title": "Backup wasn't updated",
                            }
                            self.hass.async_create_task(
                                create_notification(self.hass, service_data)
                            )
                            return
                    if topic[1] == self.sub_owner_address:
                        for attempt in Retrying(
                            wait=wait_fixed(2),
                            stop=stop_after_attempt(len(ROBONOMICS_WSS)),
                        ):
                            with attempt:
                                try:
                                    dt = DigitalTwin(
                                        self.controller_account,
                                        rws_sub_owner=self.sub_owner_address,
                                    )
                                    dt.set_source(twin_number, topic[0], ZERO_ACC)
                                    _LOGGER.debug(
                                        f"Old backup topic removed {topic[0]}, old ipfs hash: {ipfs_32_bytes_to_qm_hash(topic[0])}"
                                    )
                                except TimeoutError:
                                    self._change_current_wss()
                                    raise TimeoutError
                                except Exception as e:
                                    _LOGGER.error(
                                        f"Exception in set old backup topic: {e}"
                                    )
            for attempt in Retrying(
                wait=wait_fixed(2), stop=stop_after_attempt(len(ROBONOMICS_WSS))
            ):
                with attempt:
                    try:
                        dt = DigitalTwin(
                            self.controller_account,
                            rws_sub_owner=self.sub_owner_address,
                        )
                        dt.set_source(twin_number, bytes_hash, self.sub_owner_address)
                        _LOGGER.debug(
                            f"New backup topic was created: {bytes_hash}, new ipfs hash: {ipfs_hash}"
                        )
                    except TimeoutError:
                        self._change_current_wss()
                        raise TimeoutError
                    except Exception as e:
                        _LOGGER.error(f"Exception in set new backup topic: {e}")
>>>>>>> 64257b03
        except Exception as e:
            _LOGGER.error(f"Exception in set backup topic {e}")

    async def set_config_topic(self, ipfs_hash: str, twin_number: int) -> None:
        """Create new topic in Digital Twin for updated config

        :param ipfs_hash: Hash for current config file
        :param twin_number: Twin number where hash for config file stores
        """

        try:
<<<<<<< HEAD
            await self.set_twin_topic_with_remove_old(ipfs_hash, twin_number, self.controller_address)
=======
            for attempt in Retrying(
                wait=wait_fixed(2), stop=stop_after_attempt(len(ROBONOMICS_WSS))
            ):
                with attempt:
                    try:
                        dt = DigitalTwin(
                            self.controller_account,
                            rws_sub_owner=self.sub_owner_address,
                        )
                        info = dt.get_info(twin_number)
                    except TimeoutError:
                        self._change_current_wss()
                        raise TimeoutError
            bytes_hash = ipfs_qm_hash_to_32_bytes(ipfs_hash)
            _LOGGER.debug(f"Bytes config hash: {bytes_hash}")
            if info is not None:
                for topic in info:
                    # _LOGGER.debug(f"Topic {topic}, ipfs hash: {ipfs_32_bytes_to_qm_hash(topic[0])}")
                    if topic[0] == bytes_hash:
                        if topic[1] == self.controller_address:
                            _LOGGER.debug(f"Topic with this config exists")
                            return
                    if topic[1] == self.controller_address:
                        for attempt in Retrying(
                            wait=wait_fixed(2),
                            stop=stop_after_attempt(len(ROBONOMICS_WSS)),
                        ):
                            with attempt:
                                try:
                                    dt = DigitalTwin(
                                        self.controller_account,
                                        rws_sub_owner=self.sub_owner_address,
                                    )
                                    dt.set_source(twin_number, topic[0], ZERO_ACC)
                                    _LOGGER.debug(
                                        f"Old topic removed {topic[0]}, old ipfs hash: {ipfs_32_bytes_to_qm_hash(topic[0])}"
                                    )
                                except TimeoutError:
                                    self._change_current_wss()
                                    raise TimeoutError
                                except Exception as e:
                                    _LOGGER.error(
                                        f"Exception in set old config topic: {e}"
                                    )
            for attempt in Retrying(
                wait=wait_fixed(2), stop=stop_after_attempt(len(ROBONOMICS_WSS))
            ):
                with attempt:
                    try:
                        dt = DigitalTwin(
                            self.controller_account,
                            rws_sub_owner=self.sub_owner_address,
                        )
                        dt.set_source(twin_number, bytes_hash, self.controller_address)
                        _LOGGER.debug(
                            f"New topic was created: {bytes_hash}, new ipfs hash: {ipfs_hash}"
                        )
                    except TimeoutError:
                        self._change_current_wss()
                        raise TimeoutError
                    except Exception as e:
                        _LOGGER.error(f"Exception in set new config topic: {e}")
>>>>>>> 64257b03
        except Exception as e:
            _LOGGER.error(f"Exception in set config topic {e}")

    async def set_media_topic(self, ipfs_hash: str, twin_number: int) -> None:
        """Create new topic in Digital Twin for updated media folder

        :param ipfs_hash: Hash for the media folder
        :param twin_number: Twin number where hash stores
        """

        try:
<<<<<<< HEAD
            await self.set_twin_topic_with_remove_old(ipfs_hash, twin_number, MEDIA_ACC)
=======
            for attempt in Retrying(
                wait=wait_fixed(2), stop=stop_after_attempt(len(ROBONOMICS_WSS))
            ):
                with attempt:
                    try:
                        dt = DigitalTwin(
                            self.controller_account,
                            rws_sub_owner=self.sub_owner_address,
                        )
                        info = dt.get_info(twin_number)
                    except TimeoutError:
                        self._change_current_wss()
                        raise TimeoutError
            bytes_hash = ipfs_qm_hash_to_32_bytes(ipfs_hash)
            _LOGGER.debug(f"Bytes media hash: {bytes_hash}")
            if info is not None:
                for topic in info:
                    # _LOGGER.debug(f"Topic {topic}, ipfs hash: {ipfs_32_bytes_to_qm_hash(topic[0])}")
                    if topic[0] == bytes_hash:
                        if topic[1] == MEDIA_ACC:
                            _LOGGER.debug(f"Topic with this config exists")
                            return
                    if topic[1] == MEDIA_ACC:
                        for attempt in Retrying(
                            wait=wait_fixed(2),
                            stop=stop_after_attempt(len(ROBONOMICS_WSS)),
                        ):
                            with attempt:
                                try:
                                    dt = DigitalTwin(
                                        self.controller_account,
                                        rws_sub_owner=self.sub_owner_address,
                                    )
                                    dt.set_source(twin_number, topic[0], ZERO_ACC)
                                    _LOGGER.debug(
                                        f"Old topic removed {topic[0]}, old ipfs hash: {ipfs_32_bytes_to_qm_hash(topic[0])}"
                                    )
                                except TimeoutError:
                                    self._change_current_wss()
                                    raise TimeoutError
                                except Exception as e:
                                    _LOGGER.error(
                                        f"Exception in set old media topic: {e}"
                                    )
            for attempt in Retrying(
                wait=wait_fixed(2), stop=stop_after_attempt(len(ROBONOMICS_WSS))
            ):
                with attempt:
                    try:
                        dt = DigitalTwin(
                            self.controller_account,
                            rws_sub_owner=self.sub_owner_address,
                        )
                        dt.set_source(twin_number, bytes_hash, MEDIA_ACC)
                        _LOGGER.debug(
                            f"New topic was created: {bytes_hash}, new ipfs hash: {ipfs_hash}"
                        )
                    except TimeoutError:
                        self._change_current_wss()
                        raise TimeoutError
                    except Exception as e:
                        _LOGGER.error(f"Exception in set new media topic: {e}")
>>>>>>> 64257b03
        except Exception as e:
            _LOGGER.error(f"Exception in set media topic {e}")

    async def remove_twin_topic_for_address(self, twin_number: int, address: str):
        _LOGGER.debug(f"Start removing twin topic for address {address}")
        info = await self._get_twin_info(twin_number)
        if info is not None:
            for topic in info:
                if topic[1] == address:
                    bytes_hash = topic[0]
                    break
            else:
                _LOGGER.debug(f"Twin topic for address {address} does not exist")
                return
        await self._set_twin_topic(bytes_hash, twin_number, address)

    async def set_twin_topic_with_remove_old(self, ipfs_hash: str, twin_number: int, address: str):
        bytes_hash = ipfs_qm_hash_to_32_bytes(ipfs_hash)
        info = await self._get_twin_info(twin_number)
        if info is not None:
            for topic in info:
                if topic[0] == bytes_hash:
                    if topic[1] == address:
                        _LOGGER.debug(f"Topic for address {address} with this ipfs hash exists")
                        return
                if topic[1] == address:
                    await self._set_twin_topic(bytes_hash, twin_number, ZERO_ACC)
        await self._set_twin_topic(bytes_hash, twin_number, address)
    

    @to_thread
    def _get_twin_info(self, twin_number: int):
        for attempt in Retrying(
            wait=wait_fixed(2), stop=stop_after_attempt(len(ROBONOMICS_WSS))
        ):
            with attempt:
                try:
                    dt = DigitalTwin(
                        self.controller_account,
                        rws_sub_owner=self.sub_owner_address,
                    )
                    info = dt.get_info(twin_number)
                except TimeoutError:
                    self._change_current_wss()
                    raise TimeoutError
        return info

    @to_thread
    def _set_twin_topic(self, bytes_hash: str, twin_number: int, address: str):
        for attempt in Retrying(
            wait=wait_fixed(2), stop=stop_after_attempt(len(ROBONOMICS_WSS))
        ):
            with attempt:
                try:
                    dt = DigitalTwin(
                        self.controller_account,
                        rws_sub_owner=self.sub_owner_address,
                    )
                    dt.set_source(twin_number, bytes_hash, address)
                    _LOGGER.debug(
                        f"New topic {bytes_hash} was created for address {address if address != ZERO_ACC else 'zero address'}"
                    )
                except TimeoutError:
                    self._change_current_wss()
                    raise TimeoutError
                except Exception as e:
                    _LOGGER.error(f"Exception in set new twin topic: {e}")

    @to_thread
    def find_password(self, address: str) -> tp.Optional[str]:
        """Look for encrypted password in the datalog of the given account and decrypt it

        :param address: The address of the account

        :return: Decrypted password or None if password wasn't found
        """

        _LOGGER.debug(f"Start look for password for {address}")
        try:
            for attempt in Retrying(
                wait=wait_fixed(2), stop=stop_after_attempt(len(ROBONOMICS_WSS))
            ):
                with attempt:
                    try:
                        datalog = Datalog(Account(remote_ws=self.current_wss))
                        last_datalog = datalog.get_item(address, 0)[1]
                    except TimeoutError:
                        self._change_current_wss()
                        raise TimeoutError
        except:
            return
        _LOGGER.debug(f"Last datalog: {last_datalog}")
        try:
            data = json.loads(last_datalog)
            if "admin" in data:
                if (
                    data["subscription"] == self.sub_owner_address
                    and data["ha"] == self.controller_address
                ):
                    password = self.decrypt_message(data["admin"], address)
                    return password
        except:
            pass
        for attempt in Retrying(
            wait=wait_fixed(2), stop=stop_after_attempt(len(ROBONOMICS_WSS))
        ):
            with attempt:
                try:
                    datalog = Datalog(Account(remote_ws=self.current_wss))
                    indexes = datalog.get_index(address)
                except TimeoutError:
                    self._change_current_wss()
                    raise TimeoutError
        last_datalog_index = indexes["end"] - 2
        _LOGGER.debug(f"Last index {last_datalog_index}")
        for i in range(5):
            try:
                for attempt in Retrying(
                    wait=wait_fixed(2), stop=stop_after_attempt(len(ROBONOMICS_WSS))
                ):
                    with attempt:
                        try:
                            datalog = Datalog(Account(remote_ws=self.current_wss))
                            datalog_data = datalog.get_item(
                                address, last_datalog_index - i
                            )[1]
                        except TimeoutError:
                            self._change_current_wss()
                            raise TimeoutError
                _LOGGER.debug(datalog_data)
                data = json.loads(datalog_data)
                if "admin" in data:
                    if (
                        data["subscription"] == self.sub_owner_address
                        and data["ha"] == self.controller_address
                    ):
                        password = self.decrypt_message(data["admin"], address)
                        return password
            except Exception as e:
                # _LOGGER.error(f"Exception in find password {e}")
                continue
        else:
            return None

    def is_subscription_alive(self) -> bool:
        return self.subscriber._subscription.is_alive()

    async def _monitore_subscription(self) -> None:
        """Check if thread with subscription is alive every 15 seconds"""
        if DOMAIN not in self.hass.data:
            return
        while self.is_subscription_alive():
            if DOMAIN not in self.hass.data:
                return
            await asyncio.sleep(15)
        self._change_current_wss()
        await self.resubscribe()

    async def subscribe(self) -> None:
        """Subscribe to NewDevices, NewRecord, TopicChanged and NewLaunch events"""

        try:
            account = Account(remote_ws=self.current_wss)
            self.subscriber = Subscriber(
                account,
                SubEvent.MultiEvent,
                subscription_handler=self.callback_new_event,
            )
            asyncio.ensure_future(self._monitore_subscription())
        except Exception as e:
            _LOGGER.debug(f"subscribe exception {e}")

            time.sleep(4)
            await self.hass.data[DOMAIN][ROBONOMICS].subscribe()

    async def resubscribe(self) -> None:
        """Close subscription and create new"""

        _LOGGER.debug("Restart subscription to Robonomcis events")
        self.subscriber.cancel()
        await self.subscribe()

    @callback
    def callback_new_event(self, data: tp.Tuple[tp.Union[str, tp.List[str]]]) -> None:
        """Check the event and call handlers

        :param data: Data from event
        """

        try:
            # _LOGGER.debug(f"Data from subscription callback: {data}")
            if type(data[1]) == str and data[1] == self.controller_address:  ## Launch
                if data[0] in self.devices_list or data[0] == self.controller_address:
                    self.hass.async_create_task(self._handle_launch(self.hass, data))
                else:
                    _LOGGER.debug(f"Got launch from not linked device: {data[0]}")
            elif type(data[1]) == int and len(data) == 4:
                if TWIN_ID in self.hass.data[DOMAIN]:
                    if (
                        data[1] == self.hass.data[DOMAIN][TWIN_ID]
                        and data[3] == self.sub_owner_address
                    ):  ## Change backup topic in Digital Twin
                        self.hass.async_create_task(_handle_backup_change(self.hass))
            elif (
                type(data[1]) == int and data[0] in self.devices_list
            ):  ## Datalog to change password
                self.hass.async_create_task(
                    UserManager(self.hass).create_or_update_user(data)
                )
            elif (
                type(data[1]) == list and data[0] == self.sub_owner_address
            ):  ## New Device in subscription
                self.hass.async_create_task(
                    UserManager(self.hass).update_users(data[1])
                )
        except Exception as e:
            _LOGGER.warning(f"Exception in subscription callback: {e}")

    @to_thread
    def send_datalog(self, data: str, seed: str, subscription: bool) -> str:
        """Record datalog

        :param data: Data for Datalog recors
        :param seed: Mnemonic or raw seed for account that will send the transaction
        :param subscription: True if record datalog as RWS call

        :return: Exstrinsic hash
        """

        for attempt in Retrying(
            wait=wait_fixed(2), stop=stop_after_attempt(len(ROBONOMICS_WSS))
        ):
            with attempt:
                try:
                    account = Account(seed=seed, crypto_type=KeypairType.ED25519)
                    _LOGGER.debug(f"Start creating rws datalog")
                    datalog = Datalog(account, rws_sub_owner=self.sub_owner_address)
                    receipt = datalog.record(data)
                except TimeoutError:
                    self._change_current_wss()
                    raise TimeoutError
                except Exception as e:
                    _LOGGER.warning(f"Datalog sending exeption: {e}")
                    return None
        _LOGGER.debug(f"Datalog created with hash: {receipt}")
        return receipt

    async def send_datalog_states(self, data: str) -> str:
        """Record datalog from sub admin using subscription

        :param data: Data to record

        :return: Exstrinsic hash
        """

        _LOGGER.debug(
            f"Send datalog states request, another datalog: {self.sending_states}"
        )
        if self.sending_states:
            _LOGGER.debug("Another datalog is sending. Wait...")
            self.on_queue += 1
            on_queue = self.on_queue
            wait_count = 0
            while self.sending_states:
                await asyncio.sleep(5)
                if on_queue < self.on_queue:
                    _LOGGER.debug("Stop waiting to send datalog")
                    return
                if wait_count > 12:
                    break
                wait_count += 1
            self.sending_states = True
            self.on_queue = 0
            await asyncio.sleep(10)
        else:
            self.sending_states = True
            self.on_queue = 0
        receipt = await self.send_datalog(data, self.controller_seed, True)
        self.sending_states = False
        return receipt

    @to_thread
    def get_devices_list(self):
        """Return devices list for sub owner account

        :return: List of devices
        """

        try:
            _LOGGER.debug("Start getting devices list")
            for attempt in Retrying(
                wait=wait_fixed(2), stop=stop_after_attempt(len(ROBONOMICS_WSS))
            ):
                with attempt:
                    try:
                        devices_list = RWS(
                            Account(remote_ws=self.current_wss)
                        ).get_devices(self.sub_owner_address)
                    except TimeoutError:
                        self._change_current_wss()
                        raise TimeoutError
            _LOGGER.debug(f"Got devices list: {devices_list}")
            if devices_list != None:
                devices_list.remove(self.controller_address)
            self.devices_list = devices_list
            return self.devices_list
        except Exception as e:
            print(f"error while getting rws devices list {e}")

    @to_thread
    def get_last_digital_twin(self, account: str = None) -> tp.Optional[int]:
        """Find the last digital twin belongint to the given account

        :param account: Address of the account that own the Digital Twin

        :return: The last Twin id belonging to the account
        """
        try:
            if account is None:
                account = self.controller_address

            TYPE_REGISTRY = {
                "types": {
                    "Record": "Vec<u8>",
                    "<T as frame_system::Config>::AccountId": "AccountId",
                    "RingBufferItem": {
                        "type": "struct",
                        "type_mapping": [
                            ["timestamp", "Compact<u64>"],
                            ["payload", "Vec<u8>"],
                        ],
                    },
                    "RingBufferIndex": {
                        "type": "struct",
                        "type_mapping": [
                            ["start", "Compact<u64>"],
                            ["end", "Compact<u64>"],
                        ],
                    },
                }
            }
            for attempt in Retrying(
                wait=wait_fixed(2), stop=stop_after_attempt(len(ROBONOMICS_WSS))
            ):
                with attempt:
                    try:
                        ri_instance = substrate.SubstrateInterface(
                            url=self.current_wss,
                            ss58_format=32,
                            type_registry_preset="substrate-node-template",
                            type_registry=TYPE_REGISTRY,
                        )

                        query = ri_instance.query_map("DigitalTwin", "Owner")
                    except TimeoutError:
                        self._change_current_wss()
                        raise TimeoutError
            twins = []
            for twin in query:
                if twin[1].value == account:
                    twins.append(twin[0].value)
            _LOGGER.debug(f"Digital twinf belonging to controller account: {twins}")
            if len(twins) > 0:
                return max(twins)
            else:
                return
        except Exception as e:
            _LOGGER.error(f"Exception in looking for the last digital twin: {e}")<|MERGE_RESOLUTION|>--- conflicted
+++ resolved
@@ -18,11 +18,7 @@
     DigitalTwin,
     SubEvent,
     Subscriber,
-<<<<<<< HEAD
     Launch,
-=======
-    ServiceFunctions,
->>>>>>> 64257b03
 )
 from robonomicsinterface.utils import ipfs_32_bytes_to_qm_hash, ipfs_qm_hash_to_32_bytes
 from substrateinterface import Keypair, KeypairType
@@ -49,10 +45,7 @@
 from .utils import (
     create_notification,
     decrypt_message,
-<<<<<<< HEAD
     encrypt_for_devices,
-=======
->>>>>>> 64257b03
     to_thread,
     decrypt_message_devices,
     encrypt_message,
@@ -197,32 +190,6 @@
 
 
 @callback
-<<<<<<< HEAD
-=======
-async def _handle_launch(hass: HomeAssistant, data: tp.Tuple[str]) -> None:
-    """Handle a command from launch transaction
-
-    :param hass: HomeAssistant instance
-    :param data: Data from extrinsic
-    """
-
-    _LOGGER.debug("Start handle launch")
-    hass.data[DOMAIN][HANDLE_IPFS_REQUEST] = True
-    try:
-        ipfs_hash = ipfs_32_bytes_to_qm_hash(data[2])
-        result = await get_ipfs_data(
-            hass, ipfs_hash, 0
-        )  # {'platform': 'light', 'name', 'turn_on', 'params': {'entity_id': 'light.lightbulb'}}
-        _LOGGER.debug(f"Result: {result}")
-        _run_launch_command(hass, result, data[0])
-        await get_and_send_data(hass)
-    except Exception as e:
-        _LOGGER.error(f"Exception in launch handler command: {e}")
-        return
-
-
-@callback
->>>>>>> 64257b03
 async def _handle_backup_change(hass: HomeAssistant) -> None:
     """Handle change a backup hash in digital twin.
 
@@ -272,7 +239,6 @@
         except Exception as e:
             _LOGGER.error(f"Exception in enum: {e}")
 
-<<<<<<< HEAD
     def encrypt_for_devices(self, data: str, devices: tp.List[str] = None) -> str:
         if devices is None:
             devices = self.devices_list.copy()
@@ -280,8 +246,6 @@
             devices.append(self.controller_address)
         return encrypt_for_devices(data, self.controller_account.keypair, devices)
 
-=======
->>>>>>> 64257b03
     def encrypt_message(self, data: str, recepient_address: str = None) -> str:
         if recepient_address is None:
             recepient_address = self.controller_address
@@ -302,17 +266,6 @@
             encrypted_data, sender_public_key, self.controller_account.keypair
         ).decode()
 
-<<<<<<< HEAD
-=======
-    @to_thread
-    def get_identity_display_name(self, address: str) -> tp.Optional[str]:
-        service_functions = ServiceFunctions(Account())
-        identity = service_functions.chainstate_query("Identity", "IdentityOf", address)
-        if identity is not None:
-            key = list(identity["info"]["display"].keys())[0]
-            return identity["info"]["display"][key]
-
->>>>>>> 64257b03
     def _change_current_wss(self) -> None:
         """Set next current wss"""
 
@@ -470,23 +423,7 @@
         """
 
         try:
-<<<<<<< HEAD
             info = await self._get_twin_info(twin_number)
-=======
-            for attempt in Retrying(
-                wait=wait_fixed(2), stop=stop_after_attempt(len(ROBONOMICS_WSS))
-            ):
-                with attempt:
-                    try:
-                        dt = DigitalTwin(
-                            self.controller_account,
-                            rws_sub_owner=self.sub_owner_address,
-                        )
-                        info = dt.get_info(twin_number)
-                    except TimeoutError:
-                        self._change_current_wss()
-                        raise TimeoutError
->>>>>>> 64257b03
             if info is not None:
                 for topic in info:
                     if topic[1] == self.sub_owner_address:
@@ -508,79 +445,7 @@
         """
 
         try:
-<<<<<<< HEAD
             await self.set_twin_topic_with_remove_old(ipfs_hash, twin_number, self.sub_owner_address)
-=======
-            for attempt in Retrying(
-                wait=wait_fixed(2), stop=stop_after_attempt(len(ROBONOMICS_WSS))
-            ):
-                with attempt:
-                    try:
-                        dt = DigitalTwin(
-                            self.controller_account,
-                            rws_sub_owner=self.sub_owner_address,
-                        )
-                        info = dt.get_info(twin_number)
-                    except TimeoutError:
-                        self._change_current_wss()
-                        raise TimeoutError
-            bytes_hash = ipfs_qm_hash_to_32_bytes(ipfs_hash)
-            _LOGGER.debug(f"Bytes backup hash: {bytes_hash}")
-            if info is not None:
-                for topic in info:
-                    # _LOGGER.debug(f"Topic {topic}, ipfs hash: {ipfs_32_bytes_to_qm_hash(topic[0])}")
-                    if topic[0] == bytes_hash:
-                        if topic[1] == self.sub_owner_address:
-                            _LOGGER.debug(f"Topic with this backup exists")
-                            service_data = {
-                                "message": "Recently created backup is the same as backup saved in Robonomics blockchain",
-                                "title": "Backup wasn't updated",
-                            }
-                            self.hass.async_create_task(
-                                create_notification(self.hass, service_data)
-                            )
-                            return
-                    if topic[1] == self.sub_owner_address:
-                        for attempt in Retrying(
-                            wait=wait_fixed(2),
-                            stop=stop_after_attempt(len(ROBONOMICS_WSS)),
-                        ):
-                            with attempt:
-                                try:
-                                    dt = DigitalTwin(
-                                        self.controller_account,
-                                        rws_sub_owner=self.sub_owner_address,
-                                    )
-                                    dt.set_source(twin_number, topic[0], ZERO_ACC)
-                                    _LOGGER.debug(
-                                        f"Old backup topic removed {topic[0]}, old ipfs hash: {ipfs_32_bytes_to_qm_hash(topic[0])}"
-                                    )
-                                except TimeoutError:
-                                    self._change_current_wss()
-                                    raise TimeoutError
-                                except Exception as e:
-                                    _LOGGER.error(
-                                        f"Exception in set old backup topic: {e}"
-                                    )
-            for attempt in Retrying(
-                wait=wait_fixed(2), stop=stop_after_attempt(len(ROBONOMICS_WSS))
-            ):
-                with attempt:
-                    try:
-                        dt = DigitalTwin(
-                            self.controller_account,
-                            rws_sub_owner=self.sub_owner_address,
-                        )
-                        dt.set_source(twin_number, bytes_hash, self.sub_owner_address)
-                        _LOGGER.debug(
-                            f"New backup topic was created: {bytes_hash}, new ipfs hash: {ipfs_hash}"
-                        )
-                    except TimeoutError:
-                        self._change_current_wss()
-                        raise TimeoutError
-                    except Exception as e:
-                        _LOGGER.error(f"Exception in set new backup topic: {e}")
->>>>>>> 64257b03
         except Exception as e:
             _LOGGER.error(f"Exception in set backup topic {e}")
 
@@ -592,72 +457,7 @@
         """
 
         try:
-<<<<<<< HEAD
             await self.set_twin_topic_with_remove_old(ipfs_hash, twin_number, self.controller_address)
-=======
-            for attempt in Retrying(
-                wait=wait_fixed(2), stop=stop_after_attempt(len(ROBONOMICS_WSS))
-            ):
-                with attempt:
-                    try:
-                        dt = DigitalTwin(
-                            self.controller_account,
-                            rws_sub_owner=self.sub_owner_address,
-                        )
-                        info = dt.get_info(twin_number)
-                    except TimeoutError:
-                        self._change_current_wss()
-                        raise TimeoutError
-            bytes_hash = ipfs_qm_hash_to_32_bytes(ipfs_hash)
-            _LOGGER.debug(f"Bytes config hash: {bytes_hash}")
-            if info is not None:
-                for topic in info:
-                    # _LOGGER.debug(f"Topic {topic}, ipfs hash: {ipfs_32_bytes_to_qm_hash(topic[0])}")
-                    if topic[0] == bytes_hash:
-                        if topic[1] == self.controller_address:
-                            _LOGGER.debug(f"Topic with this config exists")
-                            return
-                    if topic[1] == self.controller_address:
-                        for attempt in Retrying(
-                            wait=wait_fixed(2),
-                            stop=stop_after_attempt(len(ROBONOMICS_WSS)),
-                        ):
-                            with attempt:
-                                try:
-                                    dt = DigitalTwin(
-                                        self.controller_account,
-                                        rws_sub_owner=self.sub_owner_address,
-                                    )
-                                    dt.set_source(twin_number, topic[0], ZERO_ACC)
-                                    _LOGGER.debug(
-                                        f"Old topic removed {topic[0]}, old ipfs hash: {ipfs_32_bytes_to_qm_hash(topic[0])}"
-                                    )
-                                except TimeoutError:
-                                    self._change_current_wss()
-                                    raise TimeoutError
-                                except Exception as e:
-                                    _LOGGER.error(
-                                        f"Exception in set old config topic: {e}"
-                                    )
-            for attempt in Retrying(
-                wait=wait_fixed(2), stop=stop_after_attempt(len(ROBONOMICS_WSS))
-            ):
-                with attempt:
-                    try:
-                        dt = DigitalTwin(
-                            self.controller_account,
-                            rws_sub_owner=self.sub_owner_address,
-                        )
-                        dt.set_source(twin_number, bytes_hash, self.controller_address)
-                        _LOGGER.debug(
-                            f"New topic was created: {bytes_hash}, new ipfs hash: {ipfs_hash}"
-                        )
-                    except TimeoutError:
-                        self._change_current_wss()
-                        raise TimeoutError
-                    except Exception as e:
-                        _LOGGER.error(f"Exception in set new config topic: {e}")
->>>>>>> 64257b03
         except Exception as e:
             _LOGGER.error(f"Exception in set config topic {e}")
 
@@ -669,72 +469,7 @@
         """
 
         try:
-<<<<<<< HEAD
             await self.set_twin_topic_with_remove_old(ipfs_hash, twin_number, MEDIA_ACC)
-=======
-            for attempt in Retrying(
-                wait=wait_fixed(2), stop=stop_after_attempt(len(ROBONOMICS_WSS))
-            ):
-                with attempt:
-                    try:
-                        dt = DigitalTwin(
-                            self.controller_account,
-                            rws_sub_owner=self.sub_owner_address,
-                        )
-                        info = dt.get_info(twin_number)
-                    except TimeoutError:
-                        self._change_current_wss()
-                        raise TimeoutError
-            bytes_hash = ipfs_qm_hash_to_32_bytes(ipfs_hash)
-            _LOGGER.debug(f"Bytes media hash: {bytes_hash}")
-            if info is not None:
-                for topic in info:
-                    # _LOGGER.debug(f"Topic {topic}, ipfs hash: {ipfs_32_bytes_to_qm_hash(topic[0])}")
-                    if topic[0] == bytes_hash:
-                        if topic[1] == MEDIA_ACC:
-                            _LOGGER.debug(f"Topic with this config exists")
-                            return
-                    if topic[1] == MEDIA_ACC:
-                        for attempt in Retrying(
-                            wait=wait_fixed(2),
-                            stop=stop_after_attempt(len(ROBONOMICS_WSS)),
-                        ):
-                            with attempt:
-                                try:
-                                    dt = DigitalTwin(
-                                        self.controller_account,
-                                        rws_sub_owner=self.sub_owner_address,
-                                    )
-                                    dt.set_source(twin_number, topic[0], ZERO_ACC)
-                                    _LOGGER.debug(
-                                        f"Old topic removed {topic[0]}, old ipfs hash: {ipfs_32_bytes_to_qm_hash(topic[0])}"
-                                    )
-                                except TimeoutError:
-                                    self._change_current_wss()
-                                    raise TimeoutError
-                                except Exception as e:
-                                    _LOGGER.error(
-                                        f"Exception in set old media topic: {e}"
-                                    )
-            for attempt in Retrying(
-                wait=wait_fixed(2), stop=stop_after_attempt(len(ROBONOMICS_WSS))
-            ):
-                with attempt:
-                    try:
-                        dt = DigitalTwin(
-                            self.controller_account,
-                            rws_sub_owner=self.sub_owner_address,
-                        )
-                        dt.set_source(twin_number, bytes_hash, MEDIA_ACC)
-                        _LOGGER.debug(
-                            f"New topic was created: {bytes_hash}, new ipfs hash: {ipfs_hash}"
-                        )
-                    except TimeoutError:
-                        self._change_current_wss()
-                        raise TimeoutError
-                    except Exception as e:
-                        _LOGGER.error(f"Exception in set new media topic: {e}")
->>>>>>> 64257b03
         except Exception as e:
             _LOGGER.error(f"Exception in set media topic {e}")
 
