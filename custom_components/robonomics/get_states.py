"""
Script for getting and sending data from Robonomics Integration.
Method `get_and_send_data` is imported to `__init__.py` to collect data with the configurated 
timeout and send it to Robonomics Network.
"""

from __future__ import annotations

import asyncio
import logging
import tempfile
import time
import typing as tp
from copy import deepcopy
from datetime import datetime, timedelta

import homeassistant.util.dt as dt_util
from homeassistant.components.lovelace.const import DOMAIN as LOVELACE_DOMAIN
from homeassistant.components.recorder import get_instance, history
from homeassistant.core import HomeAssistant
from homeassistant.helpers import device_registry as dr
from homeassistant.helpers import entity_registry as er
from homeassistant.helpers.service import async_get_all_descriptions
import homeassistant.util.dt as dt_util
from robonomicsinterface import Account
import typing as tp
import os
from datetime import timedelta, datetime
from substrateinterface import KeypairType

_LOGGER = logging.getLogger(__name__)

import json

from .const import (
    CONF_ADMIN_SEED,
    CONFIG_ENCRYPTED_PREFIX,
    CONFIG_PREFIX,
    DOMAIN,
    IPFS_CONFIG_PATH,
    IPFS_HASH_CONFIG,
    ROBONOMICS,
    TWIN_ID,
    DELETE_ATTRIBUTES,
    IPFS_MEDIA_PATH,
    CONF_SENDING_TIMEOUT,
    GETTING_STATES,
    GETTING_STATES_QUEUE,
    PEER_ID_LOCAL,
    LIBP2P_MULTIADDRESS,
)
from .utils import encrypt_for_devices, get_hash, delete_temp_file, encrypt_message, write_data_to_temp_file
from .ipfs import add_config_to_ipfs, add_telemetry_to_ipfs, add_media_to_ipfs, check_if_hash_in_folder, get_last_file_hash, read_ipfs_local_file
import json


async def get_and_send_data(hass: HomeAssistant):
    """Collect data from all entities within 24hrs and send its hash to Robonomics Datalog.

    :param hass: HomeAssistant instance
    """

    if TWIN_ID not in hass.data[DOMAIN]:
        _LOGGER.warning("Trying to send data before creating twin id")
        return
<<<<<<< HEAD
=======

>>>>>>> 99c7c45e
    _LOGGER.debug(f"Get states request, another getting states: {hass.data[DOMAIN][GETTING_STATES]}")
    if hass.data[DOMAIN][GETTING_STATES]:
        _LOGGER.debug("Another states are sending. Wait...")
        hass.data[DOMAIN][GETTING_STATES_QUEUE] += 1
        on_queue = hass.data[DOMAIN][GETTING_STATES_QUEUE]
        while hass.data[DOMAIN][GETTING_STATES]:
            await asyncio.sleep(5)
            if on_queue > 3:
                _LOGGER.debug("Another states are sending too long. Start getting states...")
                break
            if on_queue < hass.data[DOMAIN][GETTING_STATES_QUEUE]:
                _LOGGER.debug("Stop waiting to send states")
                return
        hass.data[DOMAIN][GETTING_STATES] = True
        hass.data[DOMAIN][GETTING_STATES_QUEUE] = 0
        await asyncio.sleep(10)
    else:
        hass.data[DOMAIN][GETTING_STATES] = True
        hass.data[DOMAIN][GETTING_STATES_QUEUE] = 0

    try:
        sender_acc = Account(seed=hass.data[DOMAIN][CONF_ADMIN_SEED], crypto_type=KeypairType.ED25519)
        sender_kp = sender_acc.keypair
    except Exception as e:
        _LOGGER.error(f"Exception in create keypair during get and send data: {e}")
    try:
        await _get_dashboard_and_services(hass)
        data = await _get_states(hass)
        data = json.dumps(data)
        _LOGGER.debug(f"Got states to send datalog")
        devices_list_with_admin = hass.data[DOMAIN][ROBONOMICS].devices_list.copy()
        devices_list_with_admin.append(sender_acc.get_address())
        encrypted_data = encrypt_for_devices(str(data), sender_kp, devices_list_with_admin)
        await asyncio.sleep(2)
        filename = write_data_to_temp_file(encrypted_data)
        ipfs_hash = await add_telemetry_to_ipfs(hass, filename)
        delete_temp_file(filename)
        await hass.data[DOMAIN][ROBONOMICS].send_datalog_states(ipfs_hash)
        hass.data[DOMAIN][GETTING_STATES] = False
    except Exception as e:
        _LOGGER.error(f"Exception in get_and_send_data: {e}")


async def get_states_libp2p(hass: HomeAssistant) -> str:
    states_json = await _get_states(hass, False)
    states_string = json.dumps(states_json)
    sender_acc = Account(seed=hass.data[DOMAIN][CONF_ADMIN_SEED], crypto_type=KeypairType.ED25519)
    sender_kp = sender_acc.keypair
    devices_list_with_admin = hass.data[DOMAIN][ROBONOMICS].devices_list.copy()
    devices_list_with_admin.append(sender_acc.get_address())
    encrypted_string = encrypt_for_devices(states_string, sender_kp, devices_list_with_admin)
    return encrypted_string


def _state_changes_during_period(
    hass: HomeAssistant,
    start: datetime.datetime,
    end: datetime.datetime,
    entity_id: str,
) -> list[State]:
    """Save states of the given entity within 24hrs.

    :param hass: HomeAssistant instance
    :param start: Begin of the period
    :param end: End of the period
    :param entity_id: Id for entity from HomeAssistant

    :return: List of State within 24hrs
    """

    return history.state_changes_during_period(
        hass,
        start,
        end,
        entity_id,
        include_start_time_state=True,
        no_attributes=True,
    ).get(entity_id, [])


async def _get_state_history(hass: HomeAssistant, entity_id: str) -> tp.List[tp.Tuple[str, str]]:
    """Get 24 hours history for the given entity.

    :param hass: HomeAssistant instance
    :param entity_id: Id for entity from HomeAssistant

    :return: List of states with date for the given entity in the last 24hrs
    """

    start = dt_util.utcnow() - timedelta(hours=24)
    end = dt_util.utcnow()
    instance = get_instance(hass)
    states = await instance.async_add_executor_job(
        _state_changes_during_period,
        hass,
        start,
        end,
        entity_id,
    )
    states = states[1:]
    list_states = []
    for state in states:
        list_states.append({"state": state.state, "date": str(state.last_changed)})
    return list_states


async def _get_dashboard_and_services(hass: HomeAssistant) -> None:
    """Getting dashboard's configuration and list of services. If it was changed,
    set new topic in Digital Twin with IPFS hash of new dashboard's configuration.

    :param hass: HomeAssistant instance
    """

    _LOGGER.debug("Start getting info about dashboard and services")
    entity_registry = er.async_get(hass)
    try:
        descriptions = json.loads(json.dumps(await async_get_all_descriptions(hass)))
    except Exception as e:
        _LOGGER.error(f"Exception in getting descriptions: {e}")
    try:
        services_list = {}
        for entity in entity_registry.entities:
            entity_data = entity_registry.async_get(entity)
            platform = entity_data.entity_id.split(".")[0]
            if platform not in services_list and platform in descriptions:
                services_list[platform] = descriptions[platform]
    except Exception as e:
        _LOGGER.error(f"Exception in get services list: {e}")
    try:
        dashboard = hass.data[LOVELACE_DOMAIN]["dashboards"].get(None)
        config_dashboard_real = await dashboard.async_load(False)
        config_dashboard = deepcopy(config_dashboard_real)
    except Exception as e:
        _LOGGER.warning(f"Exception in get dashboard: {e}")
        config_dashboard = None
    if config_dashboard is not None:
        # _LOGGER.debug(f"Config dashboard: {config_dashboard}")
        for view in config_dashboard.get("views", []):
            for card in view["cards"]:
                if "image" in card:
                    image_path = card["image"]
                    if image_path[:6] == "/local":
                        image_path = image_path.split("/")
                        filename = f"{hass.config.path()}/www/{image_path[2]}"
                        ipfs_hash_media = await get_hash(filename)
                        card["image"] = ipfs_hash_media
                        if not await check_if_hash_in_folder(hass, ipfs_hash_media, IPFS_MEDIA_PATH):
                            await add_media_to_ipfs(hass, filename)
    peer_id = hass.data[DOMAIN].get(PEER_ID_LOCAL, "")
    last_config, _ = await get_last_file_hash(hass, IPFS_CONFIG_PATH, CONFIG_PREFIX)
    current_config = await read_ipfs_local_file(hass, last_config, IPFS_CONFIG_PATH)
    if current_config is None:
        current_config = {}
    try:
        new_config = {
            "services": services_list,
            "dashboard": config_dashboard,
            "twin_id": hass.data[DOMAIN][TWIN_ID],
            "sending_timeout": hass.data[DOMAIN][CONF_SENDING_TIMEOUT].seconds,
            "peer_id": peer_id,
            "libp2p_multiaddress": hass.data[DOMAIN][LIBP2P_MULTIADDRESS]
        }
        if current_config != new_config or IPFS_HASH_CONFIG not in hass.data[DOMAIN]:
            if current_config != new_config:
                _LOGGER.debug("Config was changed")
                dirname = tempfile.gettempdir()
                config_filename = f"{dirname}/config-{time.time()}"
                with open(config_filename, "w") as f:
                    json.dump(new_config, f)
                sender_acc = Account(seed=hass.data[DOMAIN][CONF_ADMIN_SEED], crypto_type=KeypairType.ED25519)
                sender_kp = sender_acc.keypair
                devices_list_with_admin = hass.data[DOMAIN][ROBONOMICS].devices_list.copy()
                devices_list_with_admin.append(sender_acc.get_address())
                encrypted_data = encrypt_for_devices(json.dumps(new_config), sender_kp, devices_list_with_admin)
                filename = write_data_to_temp_file(encrypted_data, config=True)
                _LOGGER.debug(f"Filename: {filename}")
                hass.data[DOMAIN][IPFS_HASH_CONFIG] = await add_config_to_ipfs(hass, config_filename, filename)
                delete_temp_file(config_filename)
                delete_temp_file(filename)
            else:
                _LOGGER.debug("Config wasn't changed")
                _, last_config_hash = await get_last_file_hash(hass, IPFS_CONFIG_PATH, CONFIG_ENCRYPTED_PREFIX)
                hass.data[DOMAIN][IPFS_HASH_CONFIG] = last_config_hash
            _LOGGER.debug(f"New config IPFS hash: {hass.data[DOMAIN][IPFS_HASH_CONFIG]}")
            await hass.data[DOMAIN][ROBONOMICS].set_config_topic(
                hass.data[DOMAIN][IPFS_HASH_CONFIG], hass.data[DOMAIN][TWIN_ID]
            )
    except Exception as e:
        _LOGGER.error(f"Exception in change config: {e}")


async def _get_states(
    hass: HomeAssistant, with_history: bool=True
) -> tp.Dict[str, tp.Dict[str, tp.Union[str, tp.Dict[str, tp.Dict[str, tp.Union[str, float]]]]],]:
    """Get info about all entities within 24hrs

    :param hass: HomeAssistant instance

    :return: Dict with the history within 24hrs
    """

    registry = dr.async_get(hass)
    entity_registry = er.async_get(hass)
    devices_data = {}
    entities_data = {}
    all_data = {}

    for entity in entity_registry.entities:
        entity_data = entity_registry.async_get(entity)
        entity_state = hass.states.get(entity)
        if entity_state != None:
            units = str(entity_state.attributes.get("unit_of_measurement", "None"))
            entity_attributes = {}
            for attr in entity_state.attributes:
                if attr not in DELETE_ATTRIBUTES:
                    # if attr == "supported_color_modes":
                    #     color_modes = []
                    #     for color_mode in entity_state.attributes[attr]:
                    #         color_modes.append(color_mode.)
                    if isinstance(entity_state.attributes[attr], int) or isinstance(entity_state.attributes[attr], dict):
                        entity_attributes[attr] = entity_state.attributes[attr]
                    else:
                        entity_attributes[attr] = str(entity_state.attributes[attr])
            entity_info = {
                "units": units,
                "state": str(entity_state.state),
                "attributes": entity_attributes,
            }
            if with_history:
                history = await _get_state_history(hass, entity_data.entity_id)
                entity_info["history"] = history
            if entity_data.device_id != None:
                if entity_data.device_id not in devices_data:
                    device = registry.async_get(entity_data.device_id)
                    if device is not None:
                        device_name = str(device.name_by_user) if device.name_by_user != None else str(device.name)
                        devices_data[entity_data.device_id] = {
                            "name": device_name,
                            "entities": [entity_data.entity_id],
                            "config_entries": list(device.config_entries),
                            "manufacturer": device.manufacturer,
                            "model": device.model,
                            "via_device": device.via_device_id,
                            "connections": list(device.connections),
                            "suggested_area": device.suggested_area,
                            "area_id": device.area_id,
                        }
                else:
                    devices_data[entity_data.device_id]["entities"].append(entity_data.entity_id)
            entities_data[entity_data.entity_id] = entity_info

    all_data["devices"] = devices_data
    all_data["entities"] = entities_data
    if TWIN_ID in hass.data[DOMAIN]:
        all_data["twin_id"] = hass.data[DOMAIN][TWIN_ID]
    else:
        all_data["twin_id"] = -1
    return all_data
<|MERGE_RESOLUTION|>--- conflicted
+++ resolved
@@ -63,10 +63,6 @@
     if TWIN_ID not in hass.data[DOMAIN]:
         _LOGGER.warning("Trying to send data before creating twin id")
         return
-<<<<<<< HEAD
-=======
-
->>>>>>> 99c7c45e
     _LOGGER.debug(f"Get states request, another getting states: {hass.data[DOMAIN][GETTING_STATES]}")
     if hass.data[DOMAIN][GETTING_STATES]:
         _LOGGER.debug("Another states are sending. Wait...")
@@ -96,7 +92,7 @@
         await _get_dashboard_and_services(hass)
         data = await _get_states(hass)
         data = json.dumps(data)
-        _LOGGER.debug(f"Got states to send datalog")
+        _LOGGER.debug("Got states to send datalog")
         devices_list_with_admin = hass.data[DOMAIN][ROBONOMICS].devices_list.copy()
         devices_list_with_admin.append(sender_acc.get_address())
         encrypted_data = encrypt_for_devices(str(data), sender_kp, devices_list_with_admin)
