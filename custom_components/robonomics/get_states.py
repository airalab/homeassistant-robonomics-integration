--- conflicted
+++ resolved
@@ -266,19 +266,13 @@
                         "entities": [entity_data.entity_id],
                     }
                 else:
-<<<<<<< HEAD
                     devices_data[entity_data.device_id]["entities"].append(entity_data.entity_id)
             entities_data[entity_data.entity_id] = entity_info
 
     all_data["devices"] = devices_data
     all_data["entities"] = entities_data
-    all_data["twin_id"] = hass.data[DOMAIN][TWIN_ID]
+    if TWIN_ID in hass.data[DOMAIN]:
+        all_data["twin_id"] = hass.data[DOMAIN][TWIN_ID]
+    else:
+        all_data["twin_id"] = -1
     return all_data
-=======
-                    devices_data[entity_data.device_id]["entities"][entity_data.entity_id] = entity_info
-    if TWIN_ID in hass.data[DOMAIN]:
-        devices_data["twin_id"] = hass.data[DOMAIN][TWIN_ID]
-    else:
-        devices_data["twin_id"] = -1
-    return devices_data
->>>>>>> 77092eb9
