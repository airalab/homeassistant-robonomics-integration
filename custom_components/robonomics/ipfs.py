"""
This module contains functions to work with IPFS. It allows to send and receive files from IPFS.

To start work with this module check next functions - add_telemetry_to_ipfs(), add_config_to_ipfs(), add_backup_to_ipfs(),
create_folders() and get_ipfs_data().

write_data_to_file() function is used in "get_states.py" module
"""

from __future__ import annotations

from homeassistant.helpers.aiohttp_client import async_create_clientsession
from homeassistant.core import HomeAssistant

from substrateinterface import Keypair, KeypairType
from robonomicsinterface.utils import web_3_auth
from crustinterface import Mainnet

from datetime import datetime, timedelta
from pinatapy import PinataPy
from ast import literal_eval
from pathlib import Path
import ipfshttpclient2
import typing as tp
import asyncio
import logging
import time
import json
import os

from .backup_control import restore_from_backup, unpack_backup, get_hash
from .utils import decrypt_message, to_thread

from .const import (
    MORALIS_GATEWAY,
    IPFS_GATEWAY,
    CONF_ADMIN_SEED,
    DOMAIN,
    PINATA,
    LOCAL_GATEWAY,
    HANDLE_LAUNCH,
    CONF_IPFS_GATEWAY,
    CONF_IPFS_GATEWAY_AUTH,
    DATA_BACKUP_ENCRYPTED_PATH,
    TWIN_ID,
    MAX_NUMBER_OF_REQUESTS,
    IPFS_TELEMETRY_PATH,
    SECONDS_IN_DAY,
    CONF_IPFS_GATEWAY_PORT,
    IPFS_BACKUP_PATH,
    IPFS_CONFIG_PATH,
    CONF_PINATA_SECRET,
    CONF_PINATA_PUB,
    IPFS_MAX_FILE_NUMBER,
)
<<<<<<< HEAD
=======
from .utils import decrypt_message, to_thread, get_hash
from .backup_control import restore_from_backup, unpack_backup
>>>>>>> 1076a2ce

_LOGGER = logging.getLogger(__name__)


async def add_telemetry_to_ipfs(hass: HomeAssistant, filename: str) -> tp.Optional[str]:
    """
    Send telemetry files to IPFS

    :param hass: Home Assistant instance
    :param filename: file with telemetry
    :return: IPFS hash of file
    """
    pin = await check_if_need_pin_telemetry(filename)
    if not pin:
        last_file_name, last_file_hash = await get_last_file_hash(IPFS_TELEMETRY_PATH)
    else:
        last_file_hash = None
        last_file_name = None
    ipfs_hash, size = await add_to_ipfs(
        hass, filename, IPFS_TELEMETRY_PATH, pin, last_file_hash, last_file_name
    )
    await _upload_to_crust(hass, ipfs_hash, size)

    return ipfs_hash


async def add_config_to_ipfs(hass: HomeAssistant, filename: str) -> tp.Optional[str]:
    """
    Send configuration file to IPFS

    :param hass: Home Assistant instance
    :param filename: file with configuration of Home Assistant dashboard and services
    :return: IPFS hash of file
    """
    last_file_name, last_file_hash = await get_last_file_hash(IPFS_CONFIG_PATH)
    new_hash = await get_hash(filename)
    if new_hash == last_file_hash:
        _LOGGER.debug(f"Last config hash and the current are the same: {last_file_hash}")
        return last_file_hash
    ipfs_hash, size = await add_to_ipfs(
        hass, filename, IPFS_CONFIG_PATH, False, last_file_hash, last_file_name
    )
    await _upload_to_crust(hass, ipfs_hash, size)

    return ipfs_hash


async def add_backup_to_ipfs(hass: HomeAssistant, filename: str) -> tp.Optional[str]:
    """
    Send backup file to IPFS

    :param hass: Home Assistant instance
    :param filename: file with full Home Assistant backup.
    :return: IPFS hash of file
    """
    last_file_name, last_file_hash = await get_last_file_hash(IPFS_BACKUP_PATH)
    new_hash = await get_hash(filename)
    if new_hash == last_file_hash:
        _LOGGER.debug(f"Last backup hash and the current are the same: {last_file_hash}")
        return last_file_hash
    ipfs_hash, size = await add_to_ipfs(
        hass, filename, IPFS_BACKUP_PATH, False, last_file_hash, last_file_name
    )
    await _upload_to_crust(hass, ipfs_hash, size)

    return ipfs_hash


@to_thread
def create_folders() -> None:
    """
    Function creates IPFS folders to store Robonomics telemetry, configuration and backup files
    """
    with ipfshttpclient2.connect() as client:
        try:
            client.files.mkdir(IPFS_TELEMETRY_PATH)
        except ipfshttpclient2.exceptions.ErrorResponse:
            _LOGGER.debug(f"IPFS folder {IPFS_TELEMETRY_PATH} exists")
        except Exception as e:
            _LOGGER.error(f"Exception - {e} in creating ipfs folder {IPFS_TELEMETRY_PATH}")
        try:
            client.files.mkdir(IPFS_BACKUP_PATH)
        except ipfshttpclient2.exceptions.ErrorResponse:
            _LOGGER.debug(f"IPFS folder {IPFS_BACKUP_PATH} exists")
        except Exception as e:
            _LOGGER.error(f"Exception - {e} in creating ipfs folder {IPFS_BACKUP_PATH}")
        try:
            client.files.mkdir(IPFS_CONFIG_PATH)
        except ipfshttpclient2.exceptions.ErrorResponse:
            _LOGGER.debug(f"IPFS folder {IPFS_CONFIG_PATH} exists")
        except Exception as e:
            _LOGGER.error(f"Exception - {e} in creating ipfs folder {IPFS_CONFIG_PATH}")


async def get_ipfs_data(
    hass: HomeAssistant,
    ipfs_hash: str,
    sender_address: str,
    number_of_request: int,
    launch: bool = True,
    telemetry: bool = False,
    gateways: tp.List[str] = [
        LOCAL_GATEWAY,
        IPFS_GATEWAY,
        MORALIS_GATEWAY,
    ],
) -> bool:
    """
    Get data from IPFS
    """
    if number_of_request >= MAX_NUMBER_OF_REQUESTS:
        return False
    websession = async_create_clientsession(hass)
    try:
        tasks = []
        _LOGGER.debug(f"Request to IPFS number {number_of_request}")
        if CONF_IPFS_GATEWAY in hass.data[DOMAIN]:
            custom_gateway = hass.data[DOMAIN][CONF_IPFS_GATEWAY]
            if custom_gateway is not None:
                if custom_gateway[-1] != "/":
                    custom_gateway += "/"
                if custom_gateway[-5:] != "ipfs/":
                    custom_gateway += "ipfs/"
                url = f"{custom_gateway}{ipfs_hash}"
                tasks.append(
                    asyncio.create_task(
                        get_request(
                            hass, websession, url, sender_address, launch, telemetry
                        )
                    )
                )
        for gateway in gateways:
            if gateway[-1] != "/":
                gateway += "/"
            url = f"{gateway}{ipfs_hash}"
            tasks.append(
                asyncio.create_task(
                    get_request(
                        hass, websession, url, sender_address, launch, telemetry
                    )
                )
            )
        for task in tasks:
            res = await task
            if res:
                return True
        else:
            if hass.data[DOMAIN][HANDLE_LAUNCH]:
                res = await get_ipfs_data(
                    hass,
                    ipfs_hash,
                    sender_address,
                    number_of_request + 1,
                    launch=launch,
                    telemetry=telemetry,
                    gateways=gateways,
                )
                return res
    except Exception as e:
        _LOGGER.error(f"Exception in get ipfs: {e}")
        if hass.data[DOMAIN][HANDLE_LAUNCH]:
            res = await get_ipfs_data(
                hass,
                ipfs_hash,
                sender_address,
                number_of_request + 1,
                launch=launch,
                telemetry=telemetry,
                gateways=gateways,
            )
            return res


def write_data_to_file(data: str, data_path: str, config: bool = False) -> str:
    """
    Create file and store data in it

    :param data: data, which to be written to the file
    :param data_path: path, where to store file
    :param config:
    :return:
    """
    if config:
        filename = f"{data_path}/config_encrypted-{time.time()}"
    else:
        filename = f"{data_path}/data-{time.time()}"
    with open(filename, "w") as f:
        f.write(data)
    return filename


def delete_ipfs_telemetry_files():
    """
    Delete old files from IPFS
    """
    with ipfshttpclient2.connect() as client:
        files = client.files.ls(IPFS_TELEMETRY_PATH)["Entries"]
        num_files_to_delete = len(files) - IPFS_MAX_FILE_NUMBER
        if num_files_to_delete > 0:
            for i in range(num_files_to_delete):
                filename = files[i]["Name"]
                client.files.rm(f"{IPFS_TELEMETRY_PATH}/{filename}")
                _LOGGER.debug(f"Deleted old telemetry {filename}")


@to_thread
def check_if_need_pin_telemetry(filename: str) -> bool:
    try:
        with ipfshttpclient2.connect() as client:
            files = client.files.ls(IPFS_TELEMETRY_PATH)
            if len(files["Entries"]) > IPFS_MAX_FILE_NUMBER:
                delete_ipfs_telemetry_files()
            if len(files["Entries"]) > 0:
                last_file = files["Entries"][-2]["Name"]
                last_file_time = datetime.fromtimestamp(float(last_file.split("-")[-1]))
                current_file_time = datetime.fromtimestamp(
                    float(filename.split("-")[-1])
                )
                delta = current_file_time - last_file_time
                _LOGGER.debug(f"Time from the last pin: {delta}")
                if delta > timedelta(seconds=SECONDS_IN_DAY):
                    _LOGGER.debug(f"Telemetry must be pinned")
                    return True
                else:
                    _LOGGER.debug(f"Telemetry must not be pinned")
                    return False
            else:
                return True
    except Exception as e:
        _LOGGER.error(f"Exception in check_if_need_pin: {e}")
        return True


@to_thread
def get_last_file_hash(path: str) -> (str, str):
    try:
        with ipfshttpclient2.connect() as client:
            files = client.files.ls(path)
            if len(files["Entries"]) > 0:
                last_file = files["Entries"][-1]["Name"]
                last_hash = client.files.stat(f"{path}/{last_file}")["Hash"]
                _LOGGER.debug(f"Last telemetry file {last_file}, with hash {last_hash}")
                return last_file, last_hash
            else:
                return None, None
    except Exception as e:
        _LOGGER.error(f"Exception in get_last_file_hash: {e}")
        return None, None


@to_thread
def add_to_local_node(
    filename: str,
    pin: bool,
    path: str,
    last_file_name: tp.Optional[str] = None,
) -> tp.Tuple[tp.Optional[str], tp.Optional[int]]:
    try:
        _LOGGER.debug(f"Start adding {filename} to local node, pin: {pin}")
        with ipfshttpclient2.connect() as client:
            result = client.add(filename, pin=False)
            ipfs_hash: tp.Optional[str] = result["Hash"]
            ipfs_file_size: tp.Optional[int] = int(result["Size"])
            result = None
            _LOGGER.debug(
                f"File {filename} was added to local node with cid: {ipfs_hash}"
            )
            filename = filename.split("/")[-1]
            client.files.cp(f"/ipfs/{ipfs_hash}", f"{path}/{filename}")
            if not pin:
                if last_file_name is not None:
                    client.files.rm(f"{path}/{last_file_name}")
                    _LOGGER.debug(
                        f"File {last_file_name} with was unpinned"
                    )
    except Exception as e:
        _LOGGER.error(f"Exception in add to local node: {e}")
        ipfs_hash = None
        ipfs_file_size = None
    return ipfs_hash, ipfs_file_size


@to_thread
def add_to_pinata(
    hass: HomeAssistant,
    filename: str,
    pinata: PinataPy,
    pin: bool,
    last_file_hash: tp.Optional[str] = None,
) -> tp.Tuple[tp.Optional[str], tp.Optional[int]]:
    _LOGGER.debug(f"Start adding {filename} to Pinata, pin: {pin}")
    try:
        res = pinata.pin_file_to_ipfs(filename)
        ipfs_hash: tp.Optional[str] = res["IpfsHash"]
        ipfs_file_size: tp.Optional[int] = int(res["PinSize"])
        _LOGGER.debug(f"File {filename} was added to Pinata with cid: {ipfs_hash}")
    except Exception as e:
        _LOGGER.error(f"Exception in pinata pin: {e}, pinata response: {res}")
        ipfs_hash = None
        ipfs_file_size = None
        return ipfs_hash, ipfs_file_size
    if not pin:
        try:
            pinata.remove_pin_from_ipfs(last_file_hash)
            _LOGGER.debug(f"CID {last_file_hash} was unpinned from Pinata")
            hass.data[DOMAIN][PINATA] = PinataPy(
                hass.data[DOMAIN][CONF_PINATA_PUB], hass.data[DOMAIN][CONF_PINATA_SECRET]
            )
        except Exception as e:
            _LOGGER.warning(f"Exception in unpinning file from Pinata: {e}")
    return ipfs_hash, ipfs_file_size


@to_thread
def add_to_custom_gateway(
    filename: str,
    url: str,
    port: int,
    pin: bool,
    seed: str = None,
    last_file_hash: tp.Optional[str] = None,
) -> tp.Tuple[tp.Optional[str], tp.Optional[int]]:
    if "https://" in url:
        url = url[8:]
    if url[-1] == "/":
        url = url[:-1]
    _LOGGER.debug(f"Start adding {filename} to {url}, pin: {pin}, auth: {bool(seed)}")
    try:
        if seed is not None:
            usr, pwd = web_3_auth(seed)
            with ipfshttpclient2.connect(
                addr=f"/dns4/{url}/tcp/{port}/https", auth=(usr, pwd)
            ) as client:
                result = client.add(filename)
                ipfs_hash: tp.Optional[str] = result["Hash"]
                ipfs_file_size: tp.Optional[int] = int(result["Size"])
                result = None
                _LOGGER.debug(
                    f"File {filename} was added to {url} with cid: {ipfs_hash}"
                )
        else:
            with ipfshttpclient2.connect(
                addr=f"/dns4/{url}/tcp/{port}/https"
            ) as client:
                result = client.add(filename)
                ipfs_hash: tp.Optional[str] = result["Hash"]
                ipfs_file_size: tp.Optional[int] = int(result["Size"])
                result = None
                _LOGGER.debug(
                    f"File {filename} was added to {url} with cid: {ipfs_hash}"
                )
        if not pin:
            if seed is not None:
                usr, pwd = web_3_auth(seed)
                with ipfshttpclient2.connect(
                    addr=f"/dns4/{url}/tcp/{port}/https", auth=(usr, pwd)
                ) as client:
                    client.pin.rm(last_file_hash)
                    _LOGGER.debug(f"Hash {last_file_hash} was unpinned from {url}")
            else:
                with ipfshttpclient2.connect(
                    addr=f"/dns4/{url}/tcp/{port}/https"
                ) as client:
                    client.pin.rm(last_file_hash)
                    _LOGGER.debug(f"Hash {last_file_hash} was unpinned from {url}")
    except Exception as e:
        _LOGGER.error(f"Exception in pinning to custom gateway: {e}")
        ipfs_hash = None
        ipfs_file_size = None
        return ipfs_hash, ipfs_file_size
    return ipfs_hash, ipfs_file_size


@to_thread
def _upload_to_crust(hass: HomeAssistant, ipfs_hash: str, file_size: int) -> tp.Optional[tp.Tuple[str, str]]:
    """
    Call extrinsic "Place an order" in Crust network

    @param hass: home Assistant instance
    @param ipfs_hash: IPFS hash of file, which you want to store
    @param file_size: size of file in IPFS in bytes
    @return: result of extrinsic
    """
    seed: str = hass.data[DOMAIN][CONF_ADMIN_SEED]
    mainnet = Mainnet(seed=seed, crypto_type=KeypairType.ED25519)
    try:
        # Check balance
        balance = mainnet.get_balance()
        _LOGGER.debug(f"Actual balance in crust network - {balance}")

        # Check price in Main net. Price in pCRUs
        price = mainnet.get_appx_store_price(file_size)
        _LOGGER.debug(f"approximate cost to store the file - {price}")

    except Exception as e:
        _LOGGER.debug(f"error while get account balance - {e}")
        return None

    if price >= balance:
        _LOGGER.warning(f"Not enough account balance to store the file")
        return None

    try:
        _LOGGER.debug(f"Start adding {ipfs_hash} to crust with size {file_size}")
        file_stored = mainnet.store_file(ipfs_hash, file_size)
        _LOGGER.debug(f"file stored in Crust. Extrinsic data is  {file_stored}")
    except Exception as e:
        _LOGGER.debug(f"error while uploading file to crust - {e}")
        return None
    return file_stored


async def add_to_ipfs(
    hass: HomeAssistant,
    filename: str,
    path: str,
    pin: bool,
    last_file_hash: tp.Optional[str],
    last_file_name: tp.Optional[str],
) -> tp.Tuple[tp.Optional[str], tp.Optional[int]]:
    if hass.data[DOMAIN][PINATA] is not None:
        pinata_hash, pinata_ipfs_file_size = await add_to_pinata(
            hass, filename, hass.data[DOMAIN][PINATA], pin, last_file_hash
        )
    else:
        pinata_hash = None
    local_hash, local_ipfs_file_size = await add_to_local_node(
        filename, pin, path, last_file_name
    )
    if CONF_IPFS_GATEWAY in hass.data[DOMAIN]:
        if hass.data[DOMAIN][CONF_IPFS_GATEWAY_AUTH]:
            seed = hass.data[DOMAIN][CONF_ADMIN_SEED]
        else:
            seed = None
        custom_hash, custom_ipfs_file_size = await add_to_custom_gateway(
            filename,
            hass.data[DOMAIN][CONF_IPFS_GATEWAY],
            hass.data[DOMAIN][CONF_IPFS_GATEWAY_PORT],
            pin,
            seed,
            last_file_hash,
        )
    else:
        custom_hash = None

    if local_hash is not None:
        return local_hash, local_ipfs_file_size
    elif pinata_hash is not None:
        return pinata_hash, pinata_ipfs_file_size
    elif custom_hash is not None:
        return custom_hash, custom_ipfs_file_size
    else:
        return None, None


def run_launch_command(
    hass: HomeAssistant, encrypted_command: str, sender_address: str
):
    try:
        if encrypted_command is None:
            _LOGGER.error(f"Can't get command")
            return
    except Exception as e:
        _LOGGER.error(f"Exception in get ipfs command: {e}")
        return
    _LOGGER.debug(f"Got from launch: {encrypted_command}")
    if "platform" in encrypted_command:
        message = literal_eval(encrypted_command)
    else:
        kp_sender = Keypair(
            ss58_address=sender_address, crypto_type=KeypairType.ED25519
        )
        sub_admin_kp = Keypair.create_from_mnemonic(
            hass.data[DOMAIN][CONF_ADMIN_SEED], crypto_type=KeypairType.ED25519
        )
        try:
            decrypted = decrypt_message(
                encrypted_command, kp_sender.public_key, sub_admin_kp
            )
        except Exception as e:
            _LOGGER.error(f"Exception in decrypt command: {e}")
            return
        decrypted = str(decrypted)[2:-1]
        _LOGGER.debug(f"Decrypted command: {decrypted}")
        message = literal_eval(decrypted)
    try:
        # domain="light", service="turn_on", service_data={"rgb_color": [30, 30, 230]}, target={"entity_id": "light.shapes_9275"}
        message_entity_id = message["params"]["entity_id"]
        params = message["params"].copy()
        del params["entity_id"]
        if params == {}:
            params = None
        hass.async_create_task(
            hass.services.async_call(
                domain=message["platform"],
                service=message["name"],
                service_data=params,
                target={"entity_id": message_entity_id},
            )
        )
    except Exception as e:
        _LOGGER.error(f"Exception in sending command: {e}")


async def get_request(
    hass: HomeAssistant,
    websession,
    url: str,
    sender_address: str,
    launch: bool,
    telemetry: bool,
) -> None:
    _LOGGER.debug(f"Request to {url}")
    try:
        resp = await websession.get(url)
    except Exception as e:
        _LOGGER.warning(f"Exception in request to {url}")
        return False
    _LOGGER.debug(
        f"Response from {url} is {resp.status}, telemetry: {telemetry}, launch: {launch}"
    )
    if resp.status == 200:
        if hass.data[DOMAIN][HANDLE_LAUNCH]:
            hass.data[DOMAIN][HANDLE_LAUNCH] = False
            result = await resp.text()
            if launch:
                _LOGGER.debug(f"Result: {result}")
                run_launch_command(hass, result, sender_address)
                return True
            elif telemetry:
                try:
                    _LOGGER.debug("Start getting info about telemetry")
                    sub_admin_kp = Keypair.create_from_mnemonic(
                        hass.data[DOMAIN][CONF_ADMIN_SEED],
                        crypto_type=KeypairType.ED25519,
                    )
                    decrypted = decrypt_message(
                        result, sub_admin_kp.public_key, sub_admin_kp
                    )
                    ##############################################
                    decrypted_str = decrypted.decode("utf-8")
                    decrypted_json = json.loads(decrypted_str)
                    _LOGGER.debug(f"Restored twin id is {decrypted_json['twin_id']}")
                    hass.data[DOMAIN][TWIN_ID] = decrypted_json["twin_id"]
                    return True
                except Exception as e:
                    _LOGGER.debug(f"Can't decrypt last telemetry: {e}")
                    return False
            else:
                backup_path = f"{os.path.expanduser('~')}/{DATA_BACKUP_ENCRYPTED_PATH}"
                with open(backup_path, "w") as f:
                    f.write(result)
                sub_admin_kp = Keypair.create_from_mnemonic(
                    hass.data[DOMAIN][CONF_ADMIN_SEED], crypto_type=KeypairType.ED25519
                )
                await unpack_backup(hass, Path(backup_path), sub_admin_kp)
                await restore_from_backup(hass, Path(hass.config.path()))
                return True
        else:
            return False
    else:
        return False<|MERGE_RESOLUTION|>--- conflicted
+++ resolved
@@ -1,12 +1,3 @@
-"""
-This module contains functions to work with IPFS. It allows to send and receive files from IPFS.
-
-To start work with this module check next functions - add_telemetry_to_ipfs(), add_config_to_ipfs(), add_backup_to_ipfs(),
-create_folders() and get_ipfs_data().
-
-write_data_to_file() function is used in "get_states.py" module
-"""
-
 from __future__ import annotations
 
 from homeassistant.helpers.aiohttp_client import async_create_clientsession
@@ -28,8 +19,8 @@
 import json
 import os
 
-from .backup_control import restore_from_backup, unpack_backup, get_hash
-from .utils import decrypt_message, to_thread
+from .backup_control import restore_from_backup, unpack_backup
+from .utils import decrypt_message, to_thread, get_hash
 
 from .const import (
     MORALIS_GATEWAY,
@@ -53,12 +44,6 @@
     CONF_PINATA_PUB,
     IPFS_MAX_FILE_NUMBER,
 )
-<<<<<<< HEAD
-=======
-from .utils import decrypt_message, to_thread, get_hash
-from .backup_control import restore_from_backup, unpack_backup
->>>>>>> 1076a2ce
-
 _LOGGER = logging.getLogger(__name__)
 
 
@@ -137,7 +122,7 @@
         except ipfshttpclient2.exceptions.ErrorResponse:
             _LOGGER.debug(f"IPFS folder {IPFS_TELEMETRY_PATH} exists")
         except Exception as e:
-            _LOGGER.error(f"Exception - {e} in creating ipfs folder {IPFS_TELEMETRY_PATH}")
+            _LOGGER.error(f"Exception in creating ipfs folder {IPFS_TELEMETRY_PATH}")
         try:
             client.files.mkdir(IPFS_BACKUP_PATH)
         except ipfshttpclient2.exceptions.ErrorResponse:
