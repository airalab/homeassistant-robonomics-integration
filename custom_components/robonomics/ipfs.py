"""
This module contains functions to work with IPFS. It allows to send and receive files from IPFS.

To start work with this module check next functions - add_telemetry_to_ipfs(), add_config_to_ipfs(),
add_backup_to_ipfs(), create_folders() and get_ipfs_data().
"""

from __future__ import annotations

import asyncio
import json
import logging
from pickle import NONE
import typing as tp
from datetime import datetime, timedelta
import time

import ipfshttpclient2
from aiohttp import ClientSession
from crustinterface import Mainnet
from homeassistant.core import HomeAssistant
from homeassistant.helpers.aiohttp_client import async_create_clientsession
from homeassistant.components.hassio import is_hassio
from pinatapy import PinataPy
from robonomicsinterface.utils import web_3_auth
from substrateinterface import KeypairType

from .const import (
    BACKUP_ENCRYPTED_PREFIX,
    BACKUP_PREFIX,
    CONF_ADMIN_SEED,
    CONF_IPFS_GATEWAY,
    CONF_IPFS_GATEWAY_AUTH,
    CONF_IPFS_GATEWAY_PORT,
    CONF_PINATA_PUB,
    CONF_PINATA_SECRET,
    CONFIG_ENCRYPTED_PREFIX,
    CONFIG_PREFIX,
    DOMAIN,
    HANDLE_IPFS_REQUEST,
    IPFS_BACKUP_PATH,
    IPFS_CONFIG_PATH,
    IPFS_GATEWAY,
    IPFS_MAX_FILE_NUMBER,
    IPFS_MEDIA_PATH,
    IPFS_TELEMETRY_PATH,
    MAX_NUMBER_OF_REQUESTS,
    MORALIS_GATEWAY,
    PINATA,
    PINATA_GATEWAY,
    SECONDS_IN_DAY,
    IPFS_STATUS_ENTITY,
    WAIT_IPFS_DAEMON,
<<<<<<< HEAD
    IPFS_USERS_PATH,
=======
>>>>>>> 64257b03
)
from .utils import get_hash, to_thread, create_notification

_LOGGER = logging.getLogger(__name__)


async def handle_ipfs_status_change(hass: HomeAssistant, ipfs_daemon_ok: bool):
    if not ipfs_daemon_ok:
        if is_hassio(hass):
            ipfs_service = "add-on"
        else:
            ipfs_service = "service"
        service_data = {
            "message": f"IPFS Daemon doesn't work as expected. Check the IPFS Daemon {ipfs_service} (restart may help).",
            "title": "IPFS Error",
        }
        await create_notification(hass, service_data)
        await wait_ipfs_daemon(hass)
    else:
        service_data = {
            "message": f"IPFS Daemon now works well.",
            "title": "IPFS OK",
        }
        await create_notification(hass, service_data)


async def wait_ipfs_daemon(hass: HomeAssistant) -> None:
    if hass.data[DOMAIN][WAIT_IPFS_DAEMON]:
        return
    hass.data[DOMAIN][WAIT_IPFS_DAEMON] = True
    _LOGGER.debug("Wait for IPFS local node connection...")
    while not await _check_connection(hass):
        await asyncio.sleep(10)
    hass.states.async_set(f"{DOMAIN}.{IPFS_STATUS_ENTITY}", "OK")
    hass.data[DOMAIN][WAIT_IPFS_DAEMON] = False


async def add_telemetry_to_ipfs(hass: HomeAssistant, filename: str) -> tp.Optional[str]:
    """Send telemetry files to IPFS

    :param hass: Home Assistant instance
    :param filename: file with telemetry

    :return: IPFS hash of the file
    """

    pin = await _check_save_previous_pin(hass, filename)
    if not pin:
<<<<<<< HEAD
        last_file_name, last_file_hash = await get_last_file_hash(
            hass, IPFS_TELEMETRY_PATH
        )
=======
        last_file_name, last_file_hash = await get_last_file_hash(hass, IPFS_TELEMETRY_PATH)
>>>>>>> 64257b03
    else:
        last_file_hash = None
        last_file_name = None
    ipfs_hash, size = await _add_to_ipfs(
        hass, filename, IPFS_TELEMETRY_PATH, pin, last_file_hash, last_file_name
    )
    await _upload_to_crust(hass, ipfs_hash, size)

    return ipfs_hash


async def add_config_to_ipfs(
    hass: HomeAssistant, filename: str, filename_encrypted: str
) -> tp.Optional[str]:
    """Send configuration file to IPFS

    :param hass: Home Assistant instance
    :param filename: file with configuration of Home Assistant dashboard and services
    :param filename_encrypted: file with encrypted configuration of Home Assistant dashboard and services

    :return: IPFS hash of the file
    """

<<<<<<< HEAD
    last_file_name, last_file_hash = await get_last_file_hash(
        hass, IPFS_CONFIG_PATH, prefix=CONFIG_PREFIX
    )
=======
    last_file_name, last_file_hash = await get_last_file_hash(hass, IPFS_CONFIG_PATH, prefix=CONFIG_PREFIX)
>>>>>>> 64257b03
    last_file_encrypted_name, last_file_encrypted_hash = await get_last_file_hash(
        hass, IPFS_CONFIG_PATH, prefix=CONFIG_ENCRYPTED_PREFIX
    )
    new_hash = await get_hash(filename)
    new_hash_encrypted = await get_hash(filename_encrypted)
    if new_hash == last_file_hash:
        _LOGGER.debug(
            f"Last config hash and the current are the same: {last_file_hash}"
        )
        return last_file_encrypted_hash
    await _add_to_local_node(hass, filename, False, IPFS_CONFIG_PATH, last_file_name)
    ipfs_hash, size = await _add_to_ipfs(
        hass,
        filename_encrypted,
        IPFS_CONFIG_PATH,
        False,
        last_file_encrypted_hash,
        last_file_encrypted_name,
    )
    await _upload_to_crust(hass, ipfs_hash, size)

    return ipfs_hash


async def add_backup_to_ipfs(
    hass: HomeAssistant, filename: str, filename_encrypted: str
) -> tp.Optional[str]:
    """Send backup file to IPFS

    :param hass: Home Assistant instance
    :param filename: file with full Home Assistant backup
    :param filename_encrypted: encrypted file with full Home Assistant backup

    :return: IPFS hash of the file
    """

<<<<<<< HEAD
    last_file_name, last_file_hash = await get_last_file_hash(
        hass, IPFS_BACKUP_PATH, prefix=BACKUP_PREFIX
    )
=======
    last_file_name, last_file_hash = await get_last_file_hash(hass, IPFS_BACKUP_PATH, prefix=BACKUP_PREFIX)
>>>>>>> 64257b03
    last_file_encrypted_name, last_file_encrypted_hash = await get_last_file_hash(
        hass, IPFS_BACKUP_PATH, prefix=BACKUP_ENCRYPTED_PREFIX
    )
    new_hash = await get_hash(filename)
    new_hash_encrypted = await get_hash(filename_encrypted)
    if new_hash == last_file_hash:
        _LOGGER.debug(
            f"Last backup hash and the current are the same: {last_file_hash}"
        )
        return last_file_encrypted_hash
    await _add_to_local_node(hass, filename, False, IPFS_BACKUP_PATH, last_file_name)
    ipfs_hash, size = await _add_to_ipfs(
        hass,
        filename_encrypted,
        IPFS_BACKUP_PATH,
        False,
        last_file_encrypted_hash,
        last_file_encrypted_name,
    )
    await _upload_to_crust(hass, ipfs_hash, size)

    return ipfs_hash


async def add_media_to_ipfs(hass: HomeAssistant, filename: str) -> tp.Optional[str]:
    """Send media file to IPFS

    :param hass: Home Assistant instance
    :param filename: file with media.

    :return: IPFS hash of the file
    """

<<<<<<< HEAD
    ipfs_hash, size = await _add_to_ipfs(
        hass, filename, IPFS_MEDIA_PATH, True, None, None
    )
=======
    ipfs_hash, size = await _add_to_ipfs(hass, filename, IPFS_MEDIA_PATH, True, None, None)
>>>>>>> 64257b03
    await _upload_to_crust(hass, ipfs_hash, size)

    return ipfs_hash


<<<<<<< HEAD
async def add_user_info_to_ipfs(hass: HomeAssistant, filename: str) -> tp.Optional[str]:
    """Send user info encrypted file to IPFS

    :param hass: Home Assistant instance
    :param filename: file with media.

    :return: IPFS hash of the file
    """

    address = filename.split("/")[-1]
    last_file_name, last_file_hash = await get_last_file_hash(
        hass, IPFS_USERS_PATH, prefix=address
    )

    ipfs_hash, size = await _add_to_ipfs(
        hass, filename, IPFS_USERS_PATH, False, last_file_hash, last_file_name
    )
    await _upload_to_crust(hass, ipfs_hash, size)

    return ipfs_hash


=======
>>>>>>> 64257b03
@to_thread
def delete_folder_from_local_node(hass: HomeAssistant, dirname: str) -> None:
    try:
        _LOGGER.debug(f"Start deleting ipfs folder {dirname}")
        with ipfshttpclient2.connect() as client:
            folders = client.files.ls("/")
            folder_names = [folder["Name"] for folder in folders["Entries"]]
            if dirname[1:] in folder_names:
                client.files.rm(dirname, recursive=True)
                hass.states.async_set(f"{DOMAIN}.{IPFS_STATUS_ENTITY}", "OK")
                _LOGGER.debug(f"Ipfs folder {dirname} was deleted")
    except Exception as e:
        _LOGGER.error(f"Exception in deleting folder {dirname}: {e}")
        hass.states.async_set(f"{DOMAIN}.{IPFS_STATUS_ENTITY}", "Error")
<<<<<<< HEAD

=======
        
>>>>>>> 64257b03

@to_thread
def get_folder_hash(hass: HomeAssistant, ipfs_folder: str) -> str:
    """Get IPFS hash of the given folder in MFS

    :param ipfs_folder: the name of the folder with the path

    :return: IPFS hash of the folder
    """
    try:
        with ipfshttpclient2.connect() as client:
            res = client.files.stat(ipfs_folder)
            hass.states.async_set(f"{DOMAIN}.{IPFS_STATUS_ENTITY}", "OK")
            return res["Hash"]
    except Exception as e:
        _LOGGER.error(f"Exception in getting folder hash: {e}")
        hass.states.async_set(f"{DOMAIN}.{IPFS_STATUS_ENTITY}", "Error")


@to_thread
def create_folders(hass: HomeAssistant) -> None:
    """Function creates IPFS folders to store Robonomics telemetry, configuration and backup files"""
    try:
        with ipfshttpclient2.connect() as client:
            folders = client.files.ls("/")
<<<<<<< HEAD
            folder_names = [folder_info["Name"] for folder_info in folders["Entries"]]
=======
            folder_names = [folder_info['Name'] for folder_info in folders['Entries']]
>>>>>>> 64257b03
            _LOGGER.debug(f"IPFS folders: {folder_names}")
            if IPFS_MEDIA_PATH[1:] not in folder_names:
                client.files.mkdir(IPFS_MEDIA_PATH)
                _LOGGER.debug(f"IPFS folder {IPFS_MEDIA_PATH} created")
            if IPFS_TELEMETRY_PATH[1:] not in folder_names:
                client.files.mkdir(IPFS_TELEMETRY_PATH)
                _LOGGER.debug(f"IPFS folder {IPFS_TELEMETRY_PATH} created")
            if IPFS_BACKUP_PATH[1:] not in folder_names:
                client.files.mkdir(IPFS_BACKUP_PATH)
                _LOGGER.debug(f"IPFS folder {IPFS_BACKUP_PATH} created")
            if IPFS_CONFIG_PATH[1:] not in folder_names:
                client.files.mkdir(IPFS_CONFIG_PATH)
                _LOGGER.debug(f"IPFS folder {IPFS_CONFIG_PATH} created")
<<<<<<< HEAD
            if IPFS_USERS_PATH[1:] not in folder_names:
                client.files.mkdir(IPFS_USERS_PATH)
                _LOGGER.debug(f"IPFS folder {IPFS_USERS_PATH} created")
=======
>>>>>>> 64257b03
            hass.states.async_set(f"{DOMAIN}.{IPFS_STATUS_ENTITY}", "OK")
    except Exception as e:
        _LOGGER.error(f"Exception in creating ipfs folders: {e}")
        hass.states.async_set(f"{DOMAIN}.{IPFS_STATUS_ENTITY}", "Error")


@to_thread
def check_if_hash_in_folder(hass: HomeAssistant, ipfs_hash: str, folder: str) -> bool:
    """Check if file with given ipfs hash is in the folder

    :param ipfs_hash: IPFS hash of the file to check
    "param folder: the name of the folder

    :return: True if the file is in the folder, False othervise
    """
    try:
        with ipfshttpclient2.connect() as client:
            list_files = client.files.ls(folder)
            if list_files["Entries"] is None:
                return False
            for fileinfo in list_files["Entries"]:
                stat = client.files.stat(f"{folder}/{fileinfo['Name']}")
<<<<<<< HEAD
                hass.states.async_set(f"{DOMAIN}.{IPFS_STATUS_ENTITY}", "OK")
=======
>>>>>>> 64257b03
                if ipfs_hash == stat["Hash"]:
                    return True
            else:
                return False
<<<<<<< HEAD
=======
            hass.states.async_set(f"{DOMAIN}.{IPFS_STATUS_ENTITY}", "OK")
>>>>>>> 64257b03
    except Exception as e:
        _LOGGER.error(f"Exception in check if hash in folder: {e}")
        hass.states.async_set(f"{DOMAIN}.{IPFS_STATUS_ENTITY}", "Error")


@to_thread
<<<<<<< HEAD
def get_last_file_hash(
    hass: HomeAssistant, path: str, prefix: str = None
) -> (str, str):
=======
def get_last_file_hash(hass: HomeAssistant, path: str, prefix: str = None) -> (str, str):
>>>>>>> 64257b03
    """function return name and hash of the last telemetry, configuration and backup

    :param path: path to directory with files
    :param prefix: if not None, look for the last file with this prefix

    :return: name of the last file, and file hash
    """
    _LOGGER.debug(f"Getting last file hash from {path} with prefix {prefix}")
    try:
        with ipfshttpclient2.connect() as client:
            files = client.files.ls(path)
            if files["Entries"] is not None:
                if prefix is not None:
                    last_file = None
                    last_hash = None
                    for fileinfo in files["Entries"]:
                        if fileinfo["Name"][: len(prefix)] == prefix:
                            last_file = fileinfo["Name"]
                            last_hash = client.files.stat(f"{path}/{last_file}")["Hash"]
                else:
                    last_file = files["Entries"][-1]["Name"]
                    last_hash = client.files.stat(f"{path}/{last_file}")["Hash"]
                _LOGGER.debug(f"Last {path} file {last_file}, with hash {last_hash}")
                hass.states.async_set(f"{DOMAIN}.{IPFS_STATUS_ENTITY}", "OK")
                return last_file, last_hash
            else:
                return None, None
    except Exception as e:
        _LOGGER.error(f"Exception in get_last_file_hash: {e}")
        hass.states.async_set(f"{DOMAIN}.{IPFS_STATUS_ENTITY}", "Error")
        return None, None


@to_thread
<<<<<<< HEAD
def read_ipfs_local_file(
    hass: HomeAssistant, filename: str, path: str
) -> tp.Union[str, dict]:
=======
def read_ipfs_local_file(hass: HomeAssistant, filename: str, path: str) -> tp.Union[str, dict]:
>>>>>>> 64257b03
    """Read data from file pinned in local node

    :param filename: name of the file
    :param path: path to the file in MFS

    :return: dict with the data in json, string data otherwise
    """

    with ipfshttpclient2.connect() as client:
        try:
            _LOGGER.debug(f"Read data from local file: {path}/{filename}")
            data = client.files.read(f"{path}/{filename}")
            hass.states.async_set(f"{DOMAIN}.{IPFS_STATUS_ENTITY}", "OK")
        except Exception as e:
            _LOGGER.warning(f"Exception in reading ipfs local file: {e}")
            hass.states.async_set(f"{DOMAIN}.{IPFS_STATUS_ENTITY}", "Error")
            return None
        try:
            data_json = json.loads(data)
            return data_json
        except Exception as e:
            _LOGGER.debug(f"Data is not json: {e}")
        data = data.decode("utf-8")
        return data


async def get_ipfs_data(
    hass: HomeAssistant,
    ipfs_hash: str,
    number_of_request: int,
    gateways: tp.List[str] = [
        IPFS_GATEWAY,
        MORALIS_GATEWAY,
        PINATA_GATEWAY,
    ],
) -> tp.Optional[str]:
    """Get data from IPFS.

    Call when need to download telemetry, launch or backup files.

    :param hass: Home assistant instance
    :param ipfs_hash: hash of requested file
    :param number_of_request: attempt number of get request
    :param gateways: list of IPFS gateways, where function will search a file

    :return: Data from IPFS hash or None if can't get data
    """

    if number_of_request >= MAX_NUMBER_OF_REQUESTS:
        return None
    websession = async_create_clientsession(hass)
    try:
        tasks = []
        _LOGGER.debug(f"Request to IPFS number {number_of_request}")
        tasks.append(_get_from_local_node_by_hash(hass, ipfs_hash))
        for gateway in gateways:
            if gateway[-1] != "/":
                gateway += "/"
            url = f"{gateway}{ipfs_hash}"
            tasks.append(_get_request(hass, websession, url))
        if CONF_IPFS_GATEWAY in hass.data[DOMAIN]:
            custom_gateway = hass.data[DOMAIN][CONF_IPFS_GATEWAY]
            if custom_gateway is not None:
                if custom_gateway[-1] != "/":
                    custom_gateway += "/"
                if custom_gateway[-5:] != "ipfs/":
                    custom_gateway += "ipfs/"
                url = f"{custom_gateway}{ipfs_hash}"
                tasks.append(_get_request(hass, websession, url))
        for task in asyncio.as_completed(tasks):
            res = await task
            if res:
                return res
        else:
            if hass.data[DOMAIN][HANDLE_IPFS_REQUEST]:
                res = await get_ipfs_data(
                    hass,
                    ipfs_hash,
                    number_of_request + 1,
                    gateways=gateways,
                )
                return res
    except Exception as e:
        _LOGGER.error(f"Exception in get ipfs: {e}")
        if hass.data[DOMAIN][HANDLE_IPFS_REQUEST]:
            res = await get_ipfs_data(
                hass,
                ipfs_hash,
                number_of_request + 1,
                gateways=gateways,
            )
            return res


def _delete_ipfs_telemetry_files(hass: HomeAssistant):
    """Delete old files from IPFS from local telemetry storage"""

    try:
        with ipfshttpclient2.connect() as client:
            files = client.files.ls(IPFS_TELEMETRY_PATH)["Entries"]
            num_files_to_delete = len(files) - IPFS_MAX_FILE_NUMBER
            if num_files_to_delete > 0:
                for i in range(num_files_to_delete):
                    filename = files[i]["Name"]
                    client.files.rm(f"{IPFS_TELEMETRY_PATH}/{filename}")
                    _LOGGER.debug(f"Deleted old telemetry {filename}")
            hass.states.async_set(f"{DOMAIN}.{IPFS_STATUS_ENTITY}", "OK")
    except Exception as e:
        _LOGGER.error(f"Exeption in delete ipfs telemetry files: {e}")
        hass.states.async_set(f"{DOMAIN}.{IPFS_STATUS_ENTITY}", "Error")


@to_thread
def _check_save_previous_pin(hass: HomeAssistant, filename: str) -> bool:
    """Function checks previous telemetry pins and decide should unpin previous pin or not

    :param filename: file object, with which comparing time from last pin

    :return: True - need to save previous file; False - need to unpin previous file
    """

    try:
        with ipfshttpclient2.connect() as client:
            files = client.files.ls(IPFS_TELEMETRY_PATH)
            if len(files["Entries"]) > IPFS_MAX_FILE_NUMBER:
                _delete_ipfs_telemetry_files(hass)
            if len(files["Entries"]) > 0:
                last_file = files["Entries"][-2]["Name"]
                last_file_time = datetime.fromtimestamp(float(last_file.split("-")[-1]))
                current_file_time = datetime.fromtimestamp(
                    float(filename.split("-")[-1])
                )
                delta = current_file_time - last_file_time
                _LOGGER.debug(f"Time from the last pin: {delta}")
                if delta > timedelta(seconds=SECONDS_IN_DAY):
                    _LOGGER.debug(f"Telemetry must be pinned")
                    return True
                else:
                    _LOGGER.debug(f"Telemetry must not be pinned")
                    return False
            else:
                return True
            hass.states.async_set(f"{DOMAIN}.{IPFS_STATUS_ENTITY}", "OK")
    except Exception as e:
        _LOGGER.error(f"Exception in check_if_need_pin: {e}")
        hass.states.async_set(f"{DOMAIN}.{IPFS_STATUS_ENTITY}", "Error")
        return True


@to_thread
def _add_to_local_node(
    hass: HomeAssistant,
    filename: str,
    pin: bool,
    path: str,
    last_file_name: tp.Optional[str] = None,
) -> tp.Tuple[tp.Optional[str], tp.Optional[int]]:
    """function add file to local IPFS client

    :param filename: file with data
    :param pin: should save previous pin or not
    :param path: path to folder where to store file
    :param last_file_name: name of file, which should be unpin(if needed)

    :return: IPFS hash of the file and file size in IPFS
    """

    try:
        _LOGGER.debug(f"Start adding {filename} to local node, pin: {pin}")
        with ipfshttpclient2.connect() as client:
            result = client.add(filename, pin=False)
            ipfs_hash: tp.Optional[str] = result["Hash"]
            ipfs_file_size: tp.Optional[int] = int(result["Size"])
            _LOGGER.debug(
                f"File {filename} was added to local node with cid: {ipfs_hash}"
            )
            filename = filename.split("/")[-1]
            client.files.cp(f"/ipfs/{ipfs_hash}", f"{path}/{filename}")
            if not pin:
                if last_file_name is not None:
                    client.files.rm(f"{path}/{last_file_name}")
                    _LOGGER.debug(f"File {last_file_name} with was unpinned")
        hass.states.async_set(f"{DOMAIN}.{IPFS_STATUS_ENTITY}", "OK")
    except Exception as e:
        _LOGGER.error(f"Exception in add to local node: {e}")
        hass.states.async_set(f"{DOMAIN}.{IPFS_STATUS_ENTITY}", "Error")
        ipfs_hash = None
        ipfs_file_size = None
    return ipfs_hash, ipfs_file_size


@to_thread
def _add_to_pinata(
    hass: HomeAssistant,
    filename: str,
    pinata: PinataPy,
    pin: bool,
    last_file_hash: tp.Optional[str] = None,
) -> tp.Tuple[tp.Optional[str], tp.Optional[int]]:
    """Add file to Pinata service

    :param hass:  Home Assistant instance
    :param filename: file with data
    :param pinata: pinata client object
    :param pin: should save previous pin or not
    :param last_file_hash: hash of file, which should be unpinned(if needed)

    :return: IPFS hash of the file and file size in IPFS
    """

    _LOGGER.debug(f"Start adding {filename} to Pinata, pin: {pin}")
    try:
        RES = None
        res = pinata.pin_file_to_ipfs(filename, save_absolute_paths=False)
        ipfs_hash: tp.Optional[str] = res["IpfsHash"]
        ipfs_file_size: tp.Optional[int] = int(res["PinSize"])
        _LOGGER.debug(f"File {filename} was added to Pinata with cid: {ipfs_hash}")
    except Exception as e:
        _LOGGER.error(f"Exception in pinata pin: {e}, pinata response: {res}")
        ipfs_hash = None
        ipfs_file_size = None
        return ipfs_hash, ipfs_file_size
    if not pin:
        try:
            pinata.remove_pin_from_ipfs(last_file_hash)
            _LOGGER.debug(f"CID {last_file_hash} was unpinned from Pinata")
            hass.data[DOMAIN][PINATA] = PinataPy(
                hass.data[DOMAIN][CONF_PINATA_PUB],
                hass.data[DOMAIN][CONF_PINATA_SECRET],
            )
        except Exception as e:
            _LOGGER.warning(f"Exception in unpinning file from Pinata: {e}")
    return ipfs_hash, ipfs_file_size


@to_thread
def _add_to_custom_gateway(
    filename: str,
    url: str,
    port: int,
    pin: bool,
    seed: str = None,
    last_file_hash: tp.Optional[str] = None,
) -> tp.Tuple[tp.Optional[str], tp.Optional[int]]:
    """function sent file to provided custom IPFS gateway

    :param filename: file with data
    :param url: URL of IPFS public gateway
    :param port: port number of gateway
    :param pin: should save previous pin or not
    :param seed: seed of web3 account. Required if the gateway have web3 authorization
    :param last_file_hash: hash of file, which should be unpin(if needed)

    :return: IPFS hash of the file and file size in IPFS
    """

    if "https://" in url:
        url = url[8:]
    if url[-1] == "/":
        url = url[:-1]
    _LOGGER.debug(f"Start adding {filename} to {url}, pin: {pin}, auth: {bool(seed)}")
    try:
        if seed is not None:
            usr, pwd = web_3_auth(seed)
            with ipfshttpclient2.connect(
                addr=f"/dns4/{url}/tcp/{port}/https", auth=(usr, pwd)
            ) as client:
                result = client.add(filename)
                if type(result) == list:
                    result = result[-1]
                ipfs_hash: tp.Optional[str] = result["Hash"]
                ipfs_file_size: tp.Optional[int] = int(result["Size"])
                _LOGGER.debug(
                    f"File {filename} was added to {url} with cid: {ipfs_hash}"
                )
        else:
            with ipfshttpclient2.connect(
                addr=f"/dns4/{url}/tcp/{port}/https"
            ) as client:
                result = client.add(filename)
                if type(result) == list:
                    result = result[-1]
                ipfs_hash: tp.Optional[str] = result["Hash"]
                ipfs_file_size: tp.Optional[int] = int(result["Size"])
                _LOGGER.debug(
                    f"File {filename} was added to {url} with cid: {ipfs_hash}"
                )
        if not pin:
            if seed is not None:
                usr, pwd = web_3_auth(seed)
                with ipfshttpclient2.connect(
                    addr=f"/dns4/{url}/tcp/{port}/https", auth=(usr, pwd)
                ) as client:
                    client.pin.rm(last_file_hash)
                    _LOGGER.debug(f"Hash {last_file_hash} was unpinned from {url}")
            else:
                with ipfshttpclient2.connect(
                    addr=f"/dns4/{url}/tcp/{port}/https"
                ) as client:
                    client.pin.rm(last_file_hash)
                    _LOGGER.debug(f"Hash {last_file_hash} was unpinned from {url}")
    except Exception as e:
        _LOGGER.error(f"Exception in pinning to custom gateway: {e}")
        ipfs_hash = None
        ipfs_file_size = None
        return ipfs_hash, ipfs_file_size
    return ipfs_hash, ipfs_file_size


@to_thread
def _upload_to_crust(
    hass: HomeAssistant, ipfs_hash: str, file_size: int
) -> tp.Optional[tp.Tuple[str, str]]:
    """Call extrinsic "Place an order" in Crust network

    :param hass: home Assistant instance
    :param ipfs_hash: IPFS hash of file, which you want to store
    :param file_size: size of file in IPFS in bytes

    :return: result of the extrinsic
    """

    seed: str = hass.data[DOMAIN][CONF_ADMIN_SEED]
    mainnet = Mainnet(seed=seed, crypto_type=KeypairType.ED25519)
    try:
        # Check balance
        balance = mainnet.get_balance()
        _LOGGER.debug(f"Actual balance in crust network - {balance}")

        # Check price in Main net. Price in pCRUs
        price = mainnet.get_appx_store_price(file_size)
        _LOGGER.debug(f"approximate cost to store the file - {price}")

    except Exception as e:
        _LOGGER.debug(f"error while get account balance - {e}")
        return None

    if price >= balance:
        _LOGGER.warning(
            f"Not enough account balance to store the file in Crust Network"
        )
        return None

    try:
        _LOGGER.debug(f"Start adding {ipfs_hash} to crust with size {file_size}")
        file_stored = mainnet.store_file(ipfs_hash, file_size)
        _LOGGER.debug(f"file stored in Crust. Extrinsic data is  {file_stored}")
    except Exception as e:
        _LOGGER.debug(f"error while uploading file to crust - {e}")
        return None
    return file_stored


async def _add_to_ipfs(
    hass: HomeAssistant,
    filename: str,
    path: str,
    pin: bool,
    last_file_hash: tp.Optional[str],
    last_file_name: tp.Optional[str],
) -> tp.Tuple[tp.Optional[str], tp.Optional[int]]:
    """Function uploads file to different IPFS gateways

    :param hass: Home Assistant instance
    :param filename: file with data
    :param path: local directory where to store file
    :param pin: should save previous pin or not
    :param last_file_hash: hash of file, which should be unpinned(if needed)
    :param last_file_name: name of file, which should be unpinned(if needed)

    :return: IPFS hash of the file and file size in IPFS
    """

    pinata_ipfs_file_size, local_ipfs_file_size, custom_ipfs_file_size = 0, 0, 0

    if hass.data[DOMAIN][PINATA] is not None:
        pinata_hash, pinata_ipfs_file_size = await _add_to_pinata(
            hass, filename, hass.data[DOMAIN][PINATA], pin, last_file_hash
        )
    else:
        pinata_hash = None
<<<<<<< HEAD
    local_hash, local_ipfs_file_size = await _add_to_local_node(
        hass, filename, pin, path, last_file_name
    )
=======
    local_hash, local_ipfs_file_size = await _add_to_local_node(hass, filename, pin, path, last_file_name)
>>>>>>> 64257b03
    if CONF_IPFS_GATEWAY in hass.data[DOMAIN]:
        if hass.data[DOMAIN][CONF_IPFS_GATEWAY_AUTH]:
            seed = hass.data[DOMAIN][CONF_ADMIN_SEED]
        else:
            seed = None
        custom_hash, custom_ipfs_file_size = await _add_to_custom_gateway(
            filename,
            hass.data[DOMAIN][CONF_IPFS_GATEWAY],
            hass.data[DOMAIN][CONF_IPFS_GATEWAY_PORT],
            pin,
            seed,
            last_file_hash,
        )
    else:
        custom_hash = None

    if local_hash is not None:
        return local_hash, local_ipfs_file_size
    elif pinata_hash is not None:
        return pinata_hash, pinata_ipfs_file_size
    elif custom_hash is not None:
        return custom_hash, custom_ipfs_file_size
    else:
        return None, None


async def _get_request(
    hass: HomeAssistant,
    websession: ClientSession,
    url: str,
) -> tp.Optional[str]:
    """Provide async get request to given IPFS gateway.

    :param hass: Home Assistant instance
    :param websession: aiohttp Client Session
    :param url: URL with IPFS gateway + IPFS hash of file

    :return: Data from IPFS hash or None
    """

    _LOGGER.debug(f"Request to {url}")
    try:
        resp = await websession.get(url)
    except Exception as e:
        _LOGGER.warning(f"Exception - {e} in request to {url}")
        return None
    _LOGGER.debug(f"Response from {url} is {resp.status}")
    if resp.status == 200:
        if hass.data[DOMAIN][HANDLE_IPFS_REQUEST]:
            hass.data[DOMAIN][HANDLE_IPFS_REQUEST] = False
            result = await resp.text()
            return result
        else:
            return None
    else:
        return None


@to_thread
<<<<<<< HEAD
def _get_from_local_node_by_hash(
    hass: HomeAssistant, ipfs_hash: str
) -> tp.Optional[str]:
=======
def _get_from_local_node_by_hash(hass: HomeAssistant, ipfs_hash: str) -> tp.Optional[str]:
>>>>>>> 64257b03
    try:
        with ipfshttpclient2.connect() as client:
            res = client.cat(ipfs_hash)
            res_str = res.decode()
            _LOGGER.debug(f"Got data {ipfs_hash} from local gateway")
            hass.states.async_set(f"{DOMAIN}.{IPFS_STATUS_ENTITY}", "OK")
            return res_str
    except Exception as e:
        hass.states.async_set(f"{DOMAIN}.{IPFS_STATUS_ENTITY}", "Error")
        _LOGGER.error(f"Exception in getting file from local node by hash: {e}")


@to_thread
def _check_connection(hass: HomeAssistant) -> bool:
    """Check connection to IPFS local node

    :return: Connected or not
    """

    try:
        with ipfshttpclient2.connect() as client:
            test_hash = client.add_str("Test string")
            _LOGGER.debug(f"Added test string to the local node: {test_hash}")
            time.sleep(0.5)
            files = [fileinfo["Name"] for fileinfo in client.files.ls("/")["Entries"]]
            if "test_file" in files:
                client.files.rm("/test_file")
                _LOGGER.debug(f"Deleted test string from the local node MFS")
            time.sleep(0.5)
            client.files.cp(f"/ipfs/{test_hash}", "/test_file")
            _LOGGER.debug(f"Added test string to the local node MFS")
            time.sleep(0.5)
            client.files.rm("/test_file")
            _LOGGER.debug(f"Deleted test string from the local node MFS")
            time.sleep(0.5)
            res = client.pin.rm(test_hash)
            _LOGGER.debug(f"Unpinned test string from local node with res: {res}")
            time.sleep(0.5)
        _LOGGER.debug("Connected to IPFS local node")
        return True
    except ipfshttpclient2.exceptions.ConnectionError:
        hass.states.async_set(f"{DOMAIN}.{IPFS_STATUS_ENTITY}", "Error")
        _LOGGER.debug("Can't connect to IPFS")
        return False
    except Exception as e:
        hass.states.async_set(f"{DOMAIN}.{IPFS_STATUS_ENTITY}", "Error")
        _LOGGER.error(f"Unexpected error in check ipfs connection: {e}")
        return False<|MERGE_RESOLUTION|>--- conflicted
+++ resolved
@@ -51,10 +51,7 @@
     SECONDS_IN_DAY,
     IPFS_STATUS_ENTITY,
     WAIT_IPFS_DAEMON,
-<<<<<<< HEAD
     IPFS_USERS_PATH,
-=======
->>>>>>> 64257b03
 )
 from .utils import get_hash, to_thread, create_notification
 
@@ -103,13 +100,9 @@
 
     pin = await _check_save_previous_pin(hass, filename)
     if not pin:
-<<<<<<< HEAD
         last_file_name, last_file_hash = await get_last_file_hash(
             hass, IPFS_TELEMETRY_PATH
         )
-=======
-        last_file_name, last_file_hash = await get_last_file_hash(hass, IPFS_TELEMETRY_PATH)
->>>>>>> 64257b03
     else:
         last_file_hash = None
         last_file_name = None
@@ -133,13 +126,9 @@
     :return: IPFS hash of the file
     """
 
-<<<<<<< HEAD
     last_file_name, last_file_hash = await get_last_file_hash(
         hass, IPFS_CONFIG_PATH, prefix=CONFIG_PREFIX
     )
-=======
-    last_file_name, last_file_hash = await get_last_file_hash(hass, IPFS_CONFIG_PATH, prefix=CONFIG_PREFIX)
->>>>>>> 64257b03
     last_file_encrypted_name, last_file_encrypted_hash = await get_last_file_hash(
         hass, IPFS_CONFIG_PATH, prefix=CONFIG_ENCRYPTED_PREFIX
     )
@@ -176,13 +165,9 @@
     :return: IPFS hash of the file
     """
 
-<<<<<<< HEAD
     last_file_name, last_file_hash = await get_last_file_hash(
         hass, IPFS_BACKUP_PATH, prefix=BACKUP_PREFIX
     )
-=======
-    last_file_name, last_file_hash = await get_last_file_hash(hass, IPFS_BACKUP_PATH, prefix=BACKUP_PREFIX)
->>>>>>> 64257b03
     last_file_encrypted_name, last_file_encrypted_hash = await get_last_file_hash(
         hass, IPFS_BACKUP_PATH, prefix=BACKUP_ENCRYPTED_PREFIX
     )
@@ -216,19 +201,14 @@
     :return: IPFS hash of the file
     """
 
-<<<<<<< HEAD
     ipfs_hash, size = await _add_to_ipfs(
         hass, filename, IPFS_MEDIA_PATH, True, None, None
     )
-=======
-    ipfs_hash, size = await _add_to_ipfs(hass, filename, IPFS_MEDIA_PATH, True, None, None)
->>>>>>> 64257b03
     await _upload_to_crust(hass, ipfs_hash, size)
 
     return ipfs_hash
 
 
-<<<<<<< HEAD
 async def add_user_info_to_ipfs(hass: HomeAssistant, filename: str) -> tp.Optional[str]:
     """Send user info encrypted file to IPFS
 
@@ -251,8 +231,6 @@
     return ipfs_hash
 
 
-=======
->>>>>>> 64257b03
 @to_thread
 def delete_folder_from_local_node(hass: HomeAssistant, dirname: str) -> None:
     try:
@@ -267,11 +245,6 @@
     except Exception as e:
         _LOGGER.error(f"Exception in deleting folder {dirname}: {e}")
         hass.states.async_set(f"{DOMAIN}.{IPFS_STATUS_ENTITY}", "Error")
-<<<<<<< HEAD
-
-=======
-        
->>>>>>> 64257b03
 
 @to_thread
 def get_folder_hash(hass: HomeAssistant, ipfs_folder: str) -> str:
@@ -297,11 +270,7 @@
     try:
         with ipfshttpclient2.connect() as client:
             folders = client.files.ls("/")
-<<<<<<< HEAD
             folder_names = [folder_info["Name"] for folder_info in folders["Entries"]]
-=======
-            folder_names = [folder_info['Name'] for folder_info in folders['Entries']]
->>>>>>> 64257b03
             _LOGGER.debug(f"IPFS folders: {folder_names}")
             if IPFS_MEDIA_PATH[1:] not in folder_names:
                 client.files.mkdir(IPFS_MEDIA_PATH)
@@ -315,12 +284,9 @@
             if IPFS_CONFIG_PATH[1:] not in folder_names:
                 client.files.mkdir(IPFS_CONFIG_PATH)
                 _LOGGER.debug(f"IPFS folder {IPFS_CONFIG_PATH} created")
-<<<<<<< HEAD
             if IPFS_USERS_PATH[1:] not in folder_names:
                 client.files.mkdir(IPFS_USERS_PATH)
                 _LOGGER.debug(f"IPFS folder {IPFS_USERS_PATH} created")
-=======
->>>>>>> 64257b03
             hass.states.async_set(f"{DOMAIN}.{IPFS_STATUS_ENTITY}", "OK")
     except Exception as e:
         _LOGGER.error(f"Exception in creating ipfs folders: {e}")
@@ -343,31 +309,20 @@
                 return False
             for fileinfo in list_files["Entries"]:
                 stat = client.files.stat(f"{folder}/{fileinfo['Name']}")
-<<<<<<< HEAD
                 hass.states.async_set(f"{DOMAIN}.{IPFS_STATUS_ENTITY}", "OK")
-=======
->>>>>>> 64257b03
                 if ipfs_hash == stat["Hash"]:
                     return True
             else:
                 return False
-<<<<<<< HEAD
-=======
-            hass.states.async_set(f"{DOMAIN}.{IPFS_STATUS_ENTITY}", "OK")
->>>>>>> 64257b03
     except Exception as e:
         _LOGGER.error(f"Exception in check if hash in folder: {e}")
         hass.states.async_set(f"{DOMAIN}.{IPFS_STATUS_ENTITY}", "Error")
 
 
 @to_thread
-<<<<<<< HEAD
 def get_last_file_hash(
     hass: HomeAssistant, path: str, prefix: str = None
 ) -> (str, str):
-=======
-def get_last_file_hash(hass: HomeAssistant, path: str, prefix: str = None) -> (str, str):
->>>>>>> 64257b03
     """function return name and hash of the last telemetry, configuration and backup
 
     :param path: path to directory with files
@@ -402,13 +357,9 @@
 
 
 @to_thread
-<<<<<<< HEAD
 def read_ipfs_local_file(
     hass: HomeAssistant, filename: str, path: str
 ) -> tp.Union[str, dict]:
-=======
-def read_ipfs_local_file(hass: HomeAssistant, filename: str, path: str) -> tp.Union[str, dict]:
->>>>>>> 64257b03
     """Read data from file pinned in local node
 
     :param filename: name of the file
@@ -533,6 +484,7 @@
     try:
         with ipfshttpclient2.connect() as client:
             files = client.files.ls(IPFS_TELEMETRY_PATH)
+            hass.states.async_set(f"{DOMAIN}.{IPFS_STATUS_ENTITY}", "OK")
             if len(files["Entries"]) > IPFS_MAX_FILE_NUMBER:
                 _delete_ipfs_telemetry_files(hass)
             if len(files["Entries"]) > 0:
@@ -551,7 +503,6 @@
                     return False
             else:
                 return True
-            hass.states.async_set(f"{DOMAIN}.{IPFS_STATUS_ENTITY}", "OK")
     except Exception as e:
         _LOGGER.error(f"Exception in check_if_need_pin: {e}")
         hass.states.async_set(f"{DOMAIN}.{IPFS_STATUS_ENTITY}", "Error")
@@ -790,13 +741,9 @@
         )
     else:
         pinata_hash = None
-<<<<<<< HEAD
     local_hash, local_ipfs_file_size = await _add_to_local_node(
         hass, filename, pin, path, last_file_name
     )
-=======
-    local_hash, local_ipfs_file_size = await _add_to_local_node(hass, filename, pin, path, last_file_name)
->>>>>>> 64257b03
     if CONF_IPFS_GATEWAY in hass.data[DOMAIN]:
         if hass.data[DOMAIN][CONF_IPFS_GATEWAY_AUTH]:
             seed = hass.data[DOMAIN][CONF_ADMIN_SEED]
@@ -856,13 +803,9 @@
 
 
 @to_thread
-<<<<<<< HEAD
 def _get_from_local_node_by_hash(
     hass: HomeAssistant, ipfs_hash: str
 ) -> tp.Optional[str]:
-=======
-def _get_from_local_node_by_hash(hass: HomeAssistant, ipfs_hash: str) -> tp.Optional[str]:
->>>>>>> 64257b03
     try:
         with ipfshttpclient2.connect() as client:
             res = client.cat(ipfs_hash)
